--- conflicted
+++ resolved
@@ -60,17 +60,10 @@
     IEnumerable<TRow> Query<TRow>(TArgs args, bool buffered, [DapperAot] RowFactory<TRow>? rowFactory = null);
 
     /// <inheritdoc cref="Command{TArgs}.QueryBuffered{TRow}(TArgs, RowFactory{TRow}?, int)"/>
-<<<<<<< HEAD
-    List<TRow> QueryBuffered<TRow>(TArgs args, [DapperAot] RowFactory<TRow>? rowFactory = null, int sizeHint = 0);
-
-    /// <inheritdoc cref="Command{TArgs}.QueryBufferedAsync{TRow}(TArgs, RowFactory{TRow}?, int, CancellationToken)"/>
-    Task<List<TRow>> QueryBufferedAsync<TRow>(TArgs args, [DapperAot] RowFactory<TRow>? rowFactory = null, int sizeHint = 0, CancellationToken cancellationToken = default);
-=======
     List<TRow> QueryBuffered<TRow>(TArgs args, [DapperAot] RowFactory<TRow>? rowFactory = null, int rowCountHint = 0);
 
     /// <inheritdoc cref="Command{TArgs}.QueryBufferedAsync{TRow}(TArgs, RowFactory{TRow}?, int, CancellationToken)"/>
     Task<List<TRow>> QueryBufferedAsync<TRow>(TArgs args, [DapperAot] RowFactory<TRow>? rowFactory = null, int rowCountHint = 0, CancellationToken cancellationToken = default);
->>>>>>> 52e51833
 
     /// <inheritdoc cref="Command{TArgs}.QueryUnbufferedAsync{TRow}(TArgs, RowFactory{TRow}?, CancellationToken)"/>
     IAsyncEnumerable<TRow> QueryUnbufferedAsync<TRow>(TArgs args, [DapperAot] RowFactory<TRow>? rowFactory = null,
