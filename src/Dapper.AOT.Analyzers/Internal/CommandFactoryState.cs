﻿using Microsoft.CodeAnalysis;
using System;
using System.Collections;
using System.Collections.Generic;
using System.Linq;

namespace Dapper.Internal;

<<<<<<< HEAD
internal readonly struct CommandFactoryState : IEnumerable<(ITypeSymbol Type, string Map, int Index, int CacheCount, bool SupportBatch)>
=======
internal readonly struct CommandFactoryState : IEnumerable<(ITypeSymbol Type, string Map, int Index, int CacheCount, AdditionalCommandState? AdditionalCommandState)>
>>>>>>> 741ed951
{

    public CommandFactoryState(Compilation compilation) => systemObject = compilation.GetSpecialType(SpecialType.System_Object);
    private readonly ITypeSymbol systemObject;
<<<<<<< HEAD
    private readonly Dictionary<(ITypeSymbol Type, string Map, bool Cached), (int Index, int CacheCount, bool SupportBatch)> parameterTypes = new(ParameterTypeMapComparer.Instance);
=======
    private readonly Dictionary<(ITypeSymbol Type, string Map, bool Cached, AdditionalCommandState? AdditionalCommandState), (int Index, int CacheCount)> parameterTypes = new(ParameterTypeMapComparer.Instance);
>>>>>>> 741ed951

    public int Count()
    {
        int total = 0;
        foreach (var pair in parameterTypes)
        {
            // 1 for the non-cached factory; 1 for each cached subclass
            total += pair.Value.CacheCount + 1;
        }
        return total;
    }

<<<<<<< HEAD
    public IEnumerator<(ITypeSymbol Type, string Map, int Index, int CacheCount,bool SupportBatch)> GetEnumerator()
    {
        // retain discovery order
        return parameterTypes.OrderBy(x => x.Value.Index).Select(x => (x.Key.Type, x.Key.Map, x.Value.Index, x.Value.CacheCount, x.Value.SupportBatch)).GetEnumerator();
=======
    public IEnumerator<(ITypeSymbol Type, string Map, int Index, int CacheCount, AdditionalCommandState? AdditionalCommandState)> GetEnumerator()
    {
        // retain discovery order
        return parameterTypes.OrderBy(x => x.Value.Index).Select(x => (x.Key.Type, x.Key.Map, x.Value.Index, x.Value.CacheCount, x.Key.AdditionalCommandState)).GetEnumerator();
>>>>>>> 741ed951
    }

    IEnumerator IEnumerable.GetEnumerator() => GetEnumerator();

<<<<<<< HEAD
    public int GetIndex(ITypeSymbol type, string map, bool cache, bool supportBatch, out int? subIndex)
=======
    public int GetIndex(ITypeSymbol type, string map, bool cache, AdditionalCommandState? additionalCommandState, out int? subIndex)
>>>>>>> 741ed951
    {
        if (string.IsNullOrWhiteSpace(map) && type.IsReferenceType)
        {
            // just use object if there's nothing to map
            type = systemObject;
        }
        var key = (type!, map, cache, additionalCommandState);
        int index;
        if (parameterTypes.TryGetValue(key, out var value))
        {
            index = value.Index;
            if (cache)
            {
                subIndex = value.CacheCount;
                parameterTypes[key] = new(index, value.CacheCount + 1, value.SupportBatch || supportBatch);
            }
            else
            {
                if (supportBatch && !value.SupportBatch)
                {   // trigger batch mode on
                    parameterTypes[key] = new(index, value.CacheCount, true);
                }
                subIndex = null;
            }
        }
        else
        {
            index = parameterTypes.Count;
            subIndex = cache ? 0 : null;
            parameterTypes.Add(key, (index, cache ? 1 : 0, supportBatch));
        }
        return index;
    }

    private sealed class ParameterTypeMapComparer : IEqualityComparer<(ITypeSymbol Type, string Map, bool Cached, AdditionalCommandState? AdditionalCommandState)>
    {
        public static readonly ParameterTypeMapComparer Instance = new();
        private ParameterTypeMapComparer() { }

        public bool Equals((ITypeSymbol Type, string Map, bool Cached, AdditionalCommandState? AdditionalCommandState) x, (ITypeSymbol Type, string Map, bool Cached, AdditionalCommandState? AdditionalCommandState) y)
            => StringComparer.InvariantCultureIgnoreCase.Equals(x.Map, y.Map)
            && SymbolEqualityComparer.Default.Equals(x.Type, y.Type)
            && Equals(x.AdditionalCommandState, y.AdditionalCommandState)
            && x.Cached == y.Cached;

        public int GetHashCode((ITypeSymbol Type, string Map, bool Cached, AdditionalCommandState? AdditionalCommandState) obj)
            => (StringComparer.InvariantCultureIgnoreCase.GetHashCode(obj.Map)
            ^ SymbolEqualityComparer.Default.GetHashCode(obj.Type))
            ^ (obj.AdditionalCommandState is null ? 0 : obj.AdditionalCommandState.GetHashCode())
            * (obj.Cached ? -1 : 1);
            
    }
}<|MERGE_RESOLUTION|>--- conflicted
+++ resolved
@@ -6,20 +6,12 @@
 
 namespace Dapper.Internal;
 
-<<<<<<< HEAD
-internal readonly struct CommandFactoryState : IEnumerable<(ITypeSymbol Type, string Map, int Index, int CacheCount, bool SupportBatch)>
-=======
-internal readonly struct CommandFactoryState : IEnumerable<(ITypeSymbol Type, string Map, int Index, int CacheCount, AdditionalCommandState? AdditionalCommandState)>
->>>>>>> 741ed951
+internal readonly struct CommandFactoryState : IEnumerable<(ITypeSymbol Type, string Map, int Index, int CacheCount, bool SupportBatch, AdditionalCommandState? AdditionalCommandState)>
 {
 
     public CommandFactoryState(Compilation compilation) => systemObject = compilation.GetSpecialType(SpecialType.System_Object);
     private readonly ITypeSymbol systemObject;
-<<<<<<< HEAD
-    private readonly Dictionary<(ITypeSymbol Type, string Map, bool Cached), (int Index, int CacheCount, bool SupportBatch)> parameterTypes = new(ParameterTypeMapComparer.Instance);
-=======
-    private readonly Dictionary<(ITypeSymbol Type, string Map, bool Cached, AdditionalCommandState? AdditionalCommandState), (int Index, int CacheCount)> parameterTypes = new(ParameterTypeMapComparer.Instance);
->>>>>>> 741ed951
+    private readonly Dictionary<(ITypeSymbol Type, string Map, bool Cached, AdditionalCommandState? AdditionalCommandState), (int Index, int CacheCount, bool SupportBatch)> parameterTypes = new(ParameterTypeMapComparer.Instance);
 
     public int Count()
     {
@@ -32,26 +24,15 @@
         return total;
     }
 
-<<<<<<< HEAD
-    public IEnumerator<(ITypeSymbol Type, string Map, int Index, int CacheCount,bool SupportBatch)> GetEnumerator()
+    public IEnumerator<(ITypeSymbol Type, string Map, int Index, int CacheCount, bool SupportBatch, AdditionalCommandState? AdditionalCommandState)> GetEnumerator()
     {
         // retain discovery order
-        return parameterTypes.OrderBy(x => x.Value.Index).Select(x => (x.Key.Type, x.Key.Map, x.Value.Index, x.Value.CacheCount, x.Value.SupportBatch)).GetEnumerator();
-=======
-    public IEnumerator<(ITypeSymbol Type, string Map, int Index, int CacheCount, AdditionalCommandState? AdditionalCommandState)> GetEnumerator()
-    {
-        // retain discovery order
-        return parameterTypes.OrderBy(x => x.Value.Index).Select(x => (x.Key.Type, x.Key.Map, x.Value.Index, x.Value.CacheCount, x.Key.AdditionalCommandState)).GetEnumerator();
->>>>>>> 741ed951
+        return parameterTypes.OrderBy(x => x.Value.Index).Select(x => (x.Key.Type, x.Key.Map, x.Value.Index, x.Value.CacheCount, x.Value.SupportBatch, x.Key.AdditionalCommandState)).GetEnumerator();
     }
 
     IEnumerator IEnumerable.GetEnumerator() => GetEnumerator();
 
-<<<<<<< HEAD
-    public int GetIndex(ITypeSymbol type, string map, bool cache, bool supportBatch, out int? subIndex)
-=======
-    public int GetIndex(ITypeSymbol type, string map, bool cache, AdditionalCommandState? additionalCommandState, out int? subIndex)
->>>>>>> 741ed951
+    public int GetIndex(ITypeSymbol type, string map, bool cache, bool supportBatch, AdditionalCommandState? additionalCommandState, out int? subIndex)
     {
         if (string.IsNullOrWhiteSpace(map) && type.IsReferenceType)
         {
