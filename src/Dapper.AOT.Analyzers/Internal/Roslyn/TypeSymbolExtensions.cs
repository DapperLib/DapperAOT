--- conflicted
+++ resolved
@@ -8,7 +8,6 @@
 
 internal static class TypeSymbolExtensions
 {
-<<<<<<< HEAD
     public static IEnumerable<IMethodSymbol>? GetMethods(
         this ITypeSymbol? typeSymbol,
         Func<IMethodSymbol, bool>? filter = null)
@@ -35,8 +34,6 @@
         return true;
     }
 
-=======
->>>>>>> ebce0ead
     public static string? GetTypeDisplayName(this ITypeSymbol? typeSymbol)
     {
         if (typeSymbol is null) return null;
