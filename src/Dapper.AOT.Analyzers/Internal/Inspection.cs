﻿using Dapper.CodeAnalysis;
using Dapper.Internal.Roslyn;
using Microsoft.CodeAnalysis;
using Microsoft.CodeAnalysis.CSharp;
using Microsoft.SqlServer.TransactSql.ScriptDom;
using System;
using System.Collections.Generic;
using System.Collections.Immutable;
using System.Data;
using System.Data.Common;
<<<<<<< HEAD
using System.Diagnostics;
=======
>>>>>>> 50bbd002
using System.Linq;
using System.Threading;

namespace Dapper.Internal;

internal static class Inspection
{
    public static bool InvolvesTupleType(this ITypeSymbol? type, out bool hasNames)
    {
        while (type is not null) // dive for inheritance
        {
            var named = type as INamedTypeSymbol;
            if (type.IsTupleType)
            {
                hasNames = false;
                if (named is not null)
                {
                    foreach (var field in named.TupleElements)
                    {
                        if (!string.IsNullOrWhiteSpace(field.Name))
                        {
                            hasNames = true;
                            break;
                        }
                    }
                    return true;
                }
            }
            if (type is IArrayTypeSymbol array)
            {
                return array.ElementType.InvolvesTupleType(out hasNames);
            }

            if (named is { IsGenericType: true })
            {
                var args = named.TypeArguments;
                foreach (var arg in args)
                {
                    if (arg.InvolvesTupleType(out hasNames)) return true;
                }
            }

            type = type.BaseType;
        }
        return hasNames = false;
    }
    public static AttributeData? GetClosestDapperAttribute(in GeneratorSyntaxContext ctx, IOperation op, string attributeName, CancellationToken cancellationToken)
        => GetClosestDapperAttribute(ctx, op, attributeName, out _, cancellationToken);
    public static AttributeData? GetClosestDapperAttribute(in GeneratorSyntaxContext ctx, IOperation op, string attributeName, out Location? location, CancellationToken cancellationToken)
    {
        var symbol = GetSymbol(ctx, op, cancellationToken);
        while (symbol is not null)
        {
            var attrib = GetDapperAttribute(symbol, attributeName);
            if (attrib is not null)
            {
                location = symbol.Locations.FirstOrDefault();
                return attrib;
            }
            symbol = symbol is IAssemblySymbol ? null : symbol.ContainingSymbol;
        }
        location = null;
        return null;
    }

    public static ISymbol? GetSymbol(in GeneratorSyntaxContext ctx, IOperation operation, CancellationToken cancellationToken)
    {
        var method = GetContainingMethodSyntax(operation);
        return method is null ? null : ctx.SemanticModel.GetDeclaredSymbol(method, cancellationToken);
        static SyntaxNode? GetContainingMethodSyntax(IOperation op)
        {
            var syntax = op.Syntax;
            while (syntax is not null)
            {
                if (syntax.IsKind(SyntaxKind.MethodDeclaration))
                {
                    return syntax;
                }
                syntax = syntax.Parent;
            }
            return null;
        }
    }

    // support the fact that [DapperAot(bool)] can enable/disable generation at any level
    // including method, type, module and assembly; first attribute found (walking up the tree): wins
    public static bool IsEnabled(in GeneratorSyntaxContext ctx, IOperation op, string attributeName, out bool exists, CancellationToken cancellationToken)
    {
        var attrib = GetClosestDapperAttribute(ctx, op, attributeName, cancellationToken);
        if (attrib is not null && attrib.ConstructorArguments.Length == 1
            && attrib.ConstructorArguments[0].Value is bool b)
        {
            exists = true;
            return b;
        }
        exists = false;
        return false;
    }

    public static bool IsDapperAttribute(AttributeData attrib)
        => attrib.AttributeClass is
        {
            ContainingNamespace:
            {
                Name: "Dapper",
                ContainingNamespace.IsGlobalNamespace: true
            }
        };

    public static AttributeData? GetDapperAttribute(ISymbol? symbol, string attributeName)
    {
        if (symbol is not null)
        {
            foreach (var attrib in symbol.GetAttributes())
            {
                if (IsDapperAttribute(attrib) && attrib.AttributeClass!.Name == attributeName)
                {
                    return attrib;
                }
            }
        }
        return null;
    }

    public static bool IsMissingOrObjectOrDynamic(ITypeSymbol? type) => type is null || type.SpecialType == SpecialType.System_Object || type.TypeKind == TypeKind.Dynamic;

    public static bool IsPublicOrAssemblyLocal(ISymbol? symbol, in GeneratorSyntaxContext ctx, out ISymbol? failingSymbol)
        => IsPublicOrAssemblyLocal(symbol, ctx.SemanticModel.Compilation.Assembly, out failingSymbol);

    public static bool IsPublicOrAssemblyLocal(ISymbol? symbol, IAssemblySymbol? assembly, out ISymbol? failingSymbol)
    {
        if (symbol is null || symbol.Kind == SymbolKind.DynamicType)
        {   // interpret null as "dynamic"
            failingSymbol = null;
            return true;
        }
        while (symbol is not null)
        {
            if (symbol is IArrayTypeSymbol array)
            {
                return IsPublicOrAssemblyLocal(array.ElementType, assembly, out failingSymbol);
            }
            switch (symbol.DeclaredAccessibility)
            {
                case Accessibility.Public:
                    break; // fine, keep looking upwards
                case Accessibility.Internal:
                case Accessibility.ProtectedOrInternal when assembly is not null:
                    if (!SymbolEqualityComparer.Default.Equals(symbol.ContainingAssembly, assembly))
                    {
                        // different assembly
                        failingSymbol = symbol;
                        return false;
                    }
                    break; // otherwise fine, keep looking upwards
                default:
                    failingSymbol = symbol;
                    return false;
            }

            symbol = symbol.ContainingType;
        }
        failingSymbol = null;
        return true;
    }

    public static bool InvolvesGenericTypeParameter(ISymbol? symbol)
    {
        while (symbol is not null)
        {
            if (symbol is ITypeParameterSymbol)
            {
                return true;
            }

            if (symbol is INamedTypeSymbol named && named.Arity != 0)
            {
                foreach (var arg in named.TypeArguments)
                {
                    if (InvolvesGenericTypeParameter(arg))
                    {
                        return true;
                    }
                }
            }
            // could be Something.Foo<T>.SomethingElse
            symbol = symbol.ContainingType;
        }

        return false;
    }

    public static string NameAccessibility(ISymbol symbol)
    {
        var accessibility = symbol is IArrayTypeSymbol array
            ? array.ElementType.DeclaredAccessibility : symbol.DeclaredAccessibility;
        return accessibility switch
        {
            Accessibility.Public => "public",
            Accessibility.Internal => "internal",
            Accessibility.Private => "private",
            Accessibility.Protected => "protected",
            Accessibility.ProtectedAndInternal => "private protected",
            Accessibility.ProtectedOrInternal => "protected internal",
            _ => "non-public",
        };
    }

    public static bool IsPrimitiveType(ITypeSymbol? parameterType) => parameterType.IsPrimitiveType();

    public static bool IsCollectionType(ITypeSymbol? parameterType, out ITypeSymbol? elementType)
        => IsCollectionType(parameterType, out elementType, out _, false);
    public static bool IsCollectionType(ITypeSymbol? parameterType, out ITypeSymbol? elementType,
        out string castType)
        => IsCollectionType(parameterType, out elementType, out castType, true);

    private static bool IsCollectionType(ITypeSymbol? parameterType, out ITypeSymbol? elementType,
        out string castType, bool getCastType)
    {
        castType = "";
        if (parameterType.IsArray())
        {
            elementType = parameterType.GetContainingTypeSymbol();
            if (getCastType) castType = elementType.GetTypeDisplayName() + "[]";
            return true;
        }

        if (parameterType.IsList())
        {
            elementType = parameterType.GetContainingTypeSymbol();
            if (getCastType) castType = "global::System.Collections.Generic.List<" + elementType.GetTypeDisplayName() + ">";
            return true;
        }

        if (parameterType.IsImmutableArray())
        {
            elementType = parameterType.GetContainingTypeSymbol();
            if (getCastType) castType = "global::System.Collections.Immutable.ImmutableArray<" + elementType.GetTypeDisplayName() + ">";
            return true;
        }

        if (parameterType.ImplementsIList(out var listTypeSymbol))
        {
            elementType = listTypeSymbol.GetContainingTypeSymbol();
            if (getCastType) castType = "global::System.Collections.Generic.IList<" + elementType.GetTypeDisplayName() + ">";
            return true;
        }

        if (parameterType.ImplementsICollection(out var collectionTypeSymbol))
        {
            elementType = collectionTypeSymbol.GetContainingTypeSymbol();
            if (getCastType) castType = "global::System.Collections.Generic.ICollection<" + elementType.GetTypeDisplayName() + ">";
            return true;
        }

        if (parameterType.ImplementsIReadOnlyList(out var readonlyListTypeSymbol))
        {
            elementType = readonlyListTypeSymbol.GetContainingTypeSymbol();
            if (getCastType) castType = "global::System.Collections.Generic.IReadOnlyList<" + elementType.GetTypeDisplayName() + ">";
            return true;
        }

        if (parameterType.ImplementsIReadOnlyCollection(out var readonlyCollectionTypeSymbol))
        {
            elementType = readonlyCollectionTypeSymbol.GetContainingTypeSymbol();
            if (getCastType) castType = "global::System.Collections.Generic.IReadOnlyCollection<" + elementType.GetTypeDisplayName() + ">";
            return true;
        }

        if (parameterType.ImplementsIEnumerable(out var enumerableTypeSymbol))
        {
            elementType = enumerableTypeSymbol.GetContainingTypeSymbol();
            if (getCastType) castType = "global::System.Collections.Generic.IEnumerable<" + elementType.GetTypeDisplayName() + ">";
            return true;
        }
        elementType = null;
        return false;
    }

<<<<<<< HEAD
    [DebuggerDisplay("Order: {Order}; Name: {Name}")]
    public readonly struct ConstructorParameter
    {
        /// <summary>
        /// Order of parameter in constructor.
        /// Will be 1 for member1 in constructor(member0, member1, ...)
        /// </summary>
        public int Order { get; }
        /// <summary>
        /// Type of constructor parameter
        /// </summary>
        public ITypeSymbol Type { get; }
        /// <summary>
        /// Name of constructor parameter
        /// </summary>
        public string Name { get; }

        public ConstructorParameter(int order, ITypeSymbol type, string name)
        {
            Order = order;
            Type = type;
            Name = name;
        }
    }

=======
    [Flags]
    public enum ElementMemberKind
    {
        None = 0,
        RowCount = 1 << 0,
        EstimatedRowCount = 1 << 1,
    }
>>>>>>> 50bbd002
    public readonly struct ElementMember
    {
        private readonly AttributeData? _dbValue;
        public string DbName => TryGetAttributeValue(_dbValue, "Name", out string? name)
            && !string.IsNullOrWhiteSpace(name) ? name!.Trim() : CodeName;
        public string CodeName => Member.Name;
        public ISymbol Member { get; }
        public ITypeSymbol CodeType => Member switch
        {
            IPropertySymbol prop => prop.Type,
            _ => ((IFieldSymbol)Member).Type,
        };

        public ParameterDirection Direction => TryGetAttributeValue(_dbValue, nameof(Direction), out int direction)
            ? (ParameterDirection)direction : ParameterDirection.Input;

        public ElementMemberKind Kind { get; }

        public bool IsRowCount => (Kind & ElementMemberKind.RowCount) != 0;
        public bool IsEstimatedRowCount => (Kind & ElementMemberKind.EstimatedRowCount) != 0;
        public bool HasDbValueAttribute => _dbValue is not null;

        public T? TryGetValue<T>(string memberName) where T : struct
            => TryGetAttributeValue(_dbValue, memberName, out T value) ? value : null;

        public DbType? GetDbType(out string? readerMethod)
        {
            var dbType = IdentifyDbType(CodeType, out readerMethod);
            if (TryGetAttributeValue(_dbValue, "DbType", out int explicitType, out bool isNull))
            {
                var preferredType = isNull ? (DbType?)null : (DbType)explicitType;
                if (preferredType != dbType)
                {   // only preserve the reader method if this matches
                    readerMethod = null;
                }
            }
            return dbType;
        }

<<<<<<< HEAD
        public bool IsGettable { get; }
        public bool IsSettable { get; }
        public bool IsInitOnly { get; }

        /// <summary>
        /// Order of member in constructor parameter list (starts from 0).
        /// </summary>
        public int? ConstructorParameterOrder { get; }

        public ElementMember(ISymbol member, AttributeData? dbValue, bool isRowCount)
=======
        public ElementMember(ISymbol member, AttributeData? dbValue, ElementMemberKind kind)
>>>>>>> 50bbd002
        {
            Member = member;
            _dbValue = dbValue;
            Kind = kind;
        }

        public ElementMember(ISymbol member, AttributeData? dbValue, bool isRowCount, bool isGettable, bool isSettable, bool isInitOnly, int? constructorParameterOrder)
        {
            Member = member;
            _dbValue = dbValue;
            IsRowCount = isRowCount;

            IsGettable = isGettable;
            IsSettable = isSettable;
            IsInitOnly = isInitOnly;
            ConstructorParameterOrder = constructorParameterOrder;
        }

        public override int GetHashCode() => SymbolEqualityComparer.Default.GetHashCode(Member);

        public override string ToString() => Member?.Name ?? "";
        public override bool Equals(object obj) => obj is ElementMember other
            && SymbolEqualityComparer.Default.Equals(Member, other.Member);

        public Location? GetLocation() => Member.DeclaringSyntaxReferences.FirstOrDefault()?.GetSyntax()?.GetLocation();
    }

    /// <summary>
    /// Chooses a single constructor of type which to use for type's instances creation.
    /// </summary>
    /// <param name="typeSymbol">symbol for type to analyze</param>
    /// <param name="constructor">the method symbol for selected constructor</param>
    /// <param name="errorDiagnostic">if constructor selection was invalid, contains a diagnostic with error to emit to generation context</param>
    /// <returns></returns>
    public static bool TryGetSingleCompatibleDapperAotConstructor(
        ITypeSymbol? typeSymbol,
        out IMethodSymbol? constructor,
        out Diagnostic? errorDiagnostic)
    {
        var (standardCtors, dapperAotEnabledCtors) = ChooseDapperAotCompatibleConstructors(typeSymbol);
        if (standardCtors.Count == 0 && dapperAotEnabledCtors.Count == 0)
        {
            errorDiagnostic = null;
            constructor = null!;
            return false;
        }

        // if multiple constructors remain, and multiple are marked [DapperAot]/[DapperAot(true)], a generator error is emitted and no constructor is selected
        if (dapperAotEnabledCtors.Count > 1)
        {
            // attaching diagnostic to first location of first ctor
            var loc = dapperAotEnabledCtors.First().Locations.First();

            errorDiagnostic = Diagnostic.Create(Diagnostics.TooManyDapperAotEnabledConstructors, loc, typeSymbol!.ToDisplayString());
            constructor = null!;
            return false;
        }

        if (dapperAotEnabledCtors.Count == 1)
        {
            errorDiagnostic = null;
            constructor = dapperAotEnabledCtors.First();
            return true;
        }

        if (standardCtors.Count == 1)
        {
            errorDiagnostic = null;
            constructor = standardCtors.First();
            return true;
        }

        // we cant choose a constructor, so we simply dont choose any
        errorDiagnostic = null;
        constructor = null!;
        return false;
    }

    /// <summary>
    /// Builds a collection of type constructors, which are NOT:
    /// a) parameterless
    /// b) marked with [DapperAot(false)]
    /// </summary>
    private static (IReadOnlyCollection<IMethodSymbol> standardConstructors, IReadOnlyCollection<IMethodSymbol> dapperAotEnabledConstructors) ChooseDapperAotCompatibleConstructors(ITypeSymbol? typeSymbol)
    {
        if (!typeSymbol.TryGetConstructors(out var constructors))
        {
            return (standardConstructors: Array.Empty<IMethodSymbol>(), dapperAotEnabledConstructors: Array.Empty<IMethodSymbol>());
        }
        
        // special case
        if (typeSymbol!.IsRecord && constructors?.Length == 2)
        {
            // in case of record syntax with primary constructor like:
            // `public record MyRecord(int Id, string Name);`
            // we need to pick the first constructor, which is the primary one. The second one would contain single parameter of type itself.
            // So checking second constructor suits this rule and picking the first one.

            if (constructors.Value[1].Parameters.Length == 1 && constructors.Value[1].Parameters.First().Type.ToDisplayString() == typeSymbol.ToDisplayString())
            {
                return (standardConstructors: new[] { constructors.Value.First() }, dapperAotEnabledConstructors: Array.Empty<IMethodSymbol>());
            }
        }

        var standardCtors = new List<IMethodSymbol>();
        var dapperAotEnabledCtors = new List<IMethodSymbol>();

        foreach (var constructorMethodSymbol in constructors!)
        {
            // not taking into an account parameterless constructors
            if (constructorMethodSymbol.Parameters.Length == 0) continue;
            
            var dapperAotAttribute= GetDapperAttribute(constructorMethodSymbol, Types.DapperAotAttribute);
            if (dapperAotAttribute is null)
            {
                // picking constructor which is not marked with [DapperAot] attribute at all
                standardCtors.Add(constructorMethodSymbol);
                continue;
            }

            if (dapperAotAttribute.ConstructorArguments.Length == 0)
            {
                // picking constructor which is marked with [DapperAot] attribute without arguments (its enabled by default)
                dapperAotEnabledCtors.Add(constructorMethodSymbol);
                continue;
            }

            var typedArg = dapperAotAttribute.ConstructorArguments.First();
            if (typedArg.Value is bool isAot && isAot)
            {
                // picking constructor which is marked with explicit [DapperAot(true)]
                dapperAotEnabledCtors.Add(constructorMethodSymbol);
            }
        }

        return (standardCtors, dapperAotEnabledCtors);
    }

    /// <summary>
    /// Yields the type's members.
    /// If <param name="dapperAotConstructor"/> is passed, will be used to associate element member with the constructor parameter by name (case-insensitive).
    /// </summary>
    /// <param name="elementType">type, which elements to parse</param>
    public static IEnumerable<ElementMember> GetMembers(ITypeSymbol? elementType, IMethodSymbol? dapperAotConstructor = null)
    {
        if (elementType is null)
        {
            yield break;
        }
        if (elementType is INamedTypeSymbol named && named.IsTupleType)
        {
            foreach (var field in named.TupleElements)
            {
<<<<<<< HEAD
                yield return new(member: field, dbValue: null, isRowCount: false);
=======
                yield return new(field, null, ElementMemberKind.None);
>>>>>>> 50bbd002
            }
        }
        else
        {
            var constructorParameters = (dapperAotConstructor is not null) ? ParseConstructorParameters(dapperAotConstructor) : null;
            foreach (var member in elementType.GetMembers())
            {
                // instance only, must be able to access by name
                if (member.IsStatic || !member.CanBeReferencedByName) continue;

                // public or annotated only; not explicitly ignored
                var dbValue = GetDapperAttribute(member, Types.DbValueAttribute);
                var kind = ElementMemberKind.None;
                if (GetDapperAttribute(member, Types.RowCountAttribute) is not null)
                {
                    kind |= ElementMemberKind.RowCount;
                }
                if (GetDapperAttribute(member, Types.EstimatedRowCountAttribute) is not null)
                {
                    kind |= ElementMemberKind.EstimatedRowCount;
                }

                if (dbValue is null && member.DeclaredAccessibility != Accessibility.Public && kind == ElementMemberKind.None) continue;
                if (TryGetAttributeValue(dbValue, "Ignore", out bool ignore) && ignore)
                {
                    continue;
                }

                // field or property (not indexer)
                switch (member)
                {
                    case IPropertySymbol { IsIndexer: false }:
                    case IFieldSymbol:
                        break;
                    default:
                        continue;
                }

                int? constructorParameterOrder = constructorParameters?.TryGetValue(member.Name, out var constructorParameter) == true
                    ? constructorParameter.Order
                    : null;

                var isGettable = CodeWriter.IsGettableInstanceMember(member, out _);
                var isSettable = CodeWriter.IsSettableInstanceMember(member, out _);
                var isInitOnly = CodeWriter.IsInitOnlyInstanceMember(member, out _);

                // all good, then!
<<<<<<< HEAD
                yield return new(member, dbValue, isRowCount, isGettable, isSettable, isInitOnly, constructorParameterOrder);
            }
        }

        IReadOnlyDictionary<string, ConstructorParameter> ParseConstructorParameters(IMethodSymbol constructorSymbol)
        {
            var parameters = new Dictionary<string, ConstructorParameter>(StringComparer.InvariantCultureIgnoreCase);
            int order = 0;
            foreach (var parameter in constructorSymbol.Parameters)
            {
                parameters.Add(parameter.Name, new ConstructorParameter(order: order++, type: parameter.Type, name: parameter.Name));
=======
                yield return new(member, dbValue, kind);
>>>>>>> 50bbd002
            }
            return parameters;
        }
    }

    private static bool TryGetAttributeValue<T>(AttributeData? attrib, string name, out T? value)
        => TryGetAttributeValue<T>(attrib, name, out value, out _);

    private static bool TryGetAttributeValue<T>(AttributeData? attrib, string name, out T? value, out bool isNull)
    {
        if (attrib is not null)
        {
            foreach (var member in attrib.NamedArguments)
            {
                if (member.Key == name)
                {
                    value = Parse(member.Value, out isNull);
                    return true;
                }
            }
            var ctor = attrib.AttributeConstructor;
            if (ctor is not null)
            {
                int index = 0;
                foreach (var p in ctor.Parameters)
                {
                    if (StringComparer.InvariantCultureIgnoreCase.Equals(p.Name == name))
                    {
                        value = Parse(attrib.ConstructorArguments[index], out isNull);
                        return true;
                    }
                    index++;
                }
            }
        }
        value = default;
        isNull = false;
        return false;

        static T? Parse(TypedConstant value, out bool isNull)
        {
            if (isNull = value.IsNull)
            {
                return default;
            }
            if (value.Value is T typed)
            {
                return typed;
            }
            return default;
        }
    }

    //public static ITypeSymbol MakeNullable(ITypeSymbol type)
    //{
    //    if (type is null) return null!; // GIGO
    //    if (type.IsAsync() && type is INamedTypeSymbol named)
    //    {
    //        if (named.TypeArgumentNullableAnnotations.Length == 1 && named.TypeArgumentNullableAnnotations[0] != NullableAnnotation.Annotated)
    //        {
    //            return named.ConstructedFrom.Construct(named.TypeArguments, SingleAnnotated);
    //        }
    //    }
    //    else if (type.NullableAnnotation != NullableAnnotation.Annotated)
    //    {
    //        return type.WithNullableAnnotation(NullableAnnotation.Annotated);
    //    }
    //    return type;
    //}
    private static readonly ImmutableArray<NullableAnnotation> SingleAnnotated = new[] { NullableAnnotation.Annotated }.ToImmutableArray();
    public static ITypeSymbol MakeNonNullable(ITypeSymbol type)
    {
        // think: type = Nullable.GetUnderlyingType(type) ?? type
        if (type.IsValueType && type is INamedTypeSymbol { Arity: 1, ConstructedFrom.SpecialType: SpecialType.System_Nullable_T } named)
        {
            return named.TypeArguments[0];
        }
        return type.NullableAnnotation == NullableAnnotation.None
            ? type : type.WithNullableAnnotation(NullableAnnotation.None);
    }

    public static DbType? IdentifyDbType(ITypeSymbol type, out string? readerMethod)
    {
        type = MakeNonNullable(type);
        switch (type.SpecialType)
        {
            case SpecialType.System_Boolean:
                readerMethod = nameof(DbDataReader.GetBoolean);
                return DbType.Boolean;
            case SpecialType.System_String:
                readerMethod = nameof(DbDataReader.GetString);
                return DbType.String;
            case SpecialType.System_Single:
                readerMethod = nameof(DbDataReader.GetFloat);
                return DbType.Single;
            case SpecialType.System_Double:
                readerMethod = nameof(DbDataReader.GetDouble);
                return DbType.Double;
            case SpecialType.System_Decimal:
                readerMethod = nameof(DbDataReader.GetDecimal);
                return DbType.Decimal;
            case SpecialType.System_DateTime:
                readerMethod = nameof(DbDataReader.GetDateTime);
                return DbType.DateTime;
            case SpecialType.System_Int16:
                readerMethod = nameof(DbDataReader.GetInt16);
                return DbType.Int16;
            case SpecialType.System_Int32:
                readerMethod = nameof(DbDataReader.GetInt32);
                return DbType.Int32;
            case SpecialType.System_Int64:
                readerMethod = nameof(DbDataReader.GetInt64);
                return DbType.Int64;
            case SpecialType.System_UInt16:
                readerMethod = null;
                return DbType.UInt16;
            case SpecialType.System_UInt32:
                readerMethod = null;
                return DbType.UInt32;
            case SpecialType.System_UInt64:
                readerMethod = null;
                return DbType.UInt64;
            case SpecialType.System_Byte:
                readerMethod = nameof(DbDataReader.GetByte);
                return DbType.Byte;
            case SpecialType.System_SByte:
                readerMethod = null;
                return DbType.SByte;
        }

        if (type.Name == nameof(Guid) && type.ContainingNamespace is { Name: "System", ContainingNamespace.IsGlobalNamespace: true })
        {
            readerMethod = nameof(DbDataReader.GetGuid);
            return DbType.Guid;
        }
        if (type.Name == nameof(DateTimeOffset) && type.ContainingNamespace is { Name: "System", ContainingNamespace.IsGlobalNamespace: true })
        {
            readerMethod = null;
            return DbType.DateTimeOffset;
        }
        readerMethod = null;
        return null;
    }
}<|MERGE_RESOLUTION|>--- conflicted
+++ resolved
@@ -8,10 +8,7 @@
 using System.Collections.Immutable;
 using System.Data;
 using System.Data.Common;
-<<<<<<< HEAD
 using System.Diagnostics;
-=======
->>>>>>> 50bbd002
 using System.Linq;
 using System.Threading;
 
@@ -291,7 +288,6 @@
         return false;
     }
 
-<<<<<<< HEAD
     [DebuggerDisplay("Order: {Order}; Name: {Name}")]
     public readonly struct ConstructorParameter
     {
@@ -317,7 +313,6 @@
         }
     }
 
-=======
     [Flags]
     public enum ElementMemberKind
     {
@@ -325,7 +320,6 @@
         RowCount = 1 << 0,
         EstimatedRowCount = 1 << 1,
     }
->>>>>>> 50bbd002
     public readonly struct ElementMember
     {
         private readonly AttributeData? _dbValue;
@@ -365,7 +359,6 @@
             return dbType;
         }
 
-<<<<<<< HEAD
         public bool IsGettable { get; }
         public bool IsSettable { get; }
         public bool IsInitOnly { get; }
@@ -375,21 +368,18 @@
         /// </summary>
         public int? ConstructorParameterOrder { get; }
 
-        public ElementMember(ISymbol member, AttributeData? dbValue, bool isRowCount)
-=======
         public ElementMember(ISymbol member, AttributeData? dbValue, ElementMemberKind kind)
->>>>>>> 50bbd002
         {
             Member = member;
             _dbValue = dbValue;
             Kind = kind;
         }
 
-        public ElementMember(ISymbol member, AttributeData? dbValue, bool isRowCount, bool isGettable, bool isSettable, bool isInitOnly, int? constructorParameterOrder)
+        public ElementMember(ISymbol member, AttributeData? dbValue, ElementMemberKind kind, bool isGettable, bool isSettable, bool isInitOnly, int? constructorParameterOrder)
         {
             Member = member;
             _dbValue = dbValue;
-            IsRowCount = isRowCount;
+            Kind = kind;
 
             IsGettable = isGettable;
             IsSettable = isSettable;
@@ -532,11 +522,7 @@
         {
             foreach (var field in named.TupleElements)
             {
-<<<<<<< HEAD
-                yield return new(member: field, dbValue: null, isRowCount: false);
-=======
                 yield return new(field, null, ElementMemberKind.None);
->>>>>>> 50bbd002
             }
         }
         else
@@ -584,8 +570,7 @@
                 var isInitOnly = CodeWriter.IsInitOnlyInstanceMember(member, out _);
 
                 // all good, then!
-<<<<<<< HEAD
-                yield return new(member, dbValue, isRowCount, isGettable, isSettable, isInitOnly, constructorParameterOrder);
+                yield return new(member, dbValue, kind, isGettable, isSettable, isInitOnly, constructorParameterOrder);
             }
         }
 
@@ -596,9 +581,6 @@
             foreach (var parameter in constructorSymbol.Parameters)
             {
                 parameters.Add(parameter.Name, new ConstructorParameter(order: order++, type: parameter.Type, name: parameter.Name));
-=======
-                yield return new(member, dbValue, kind);
->>>>>>> 50bbd002
             }
             return parameters;
         }
