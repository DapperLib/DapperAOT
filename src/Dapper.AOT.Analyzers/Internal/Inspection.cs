--- conflicted
+++ resolved
@@ -141,21 +141,6 @@
                 ContainingNamespace.IsGlobalNamespace: true
             }
         };
-
-    public static bool HasDapperAotEnabledAttribute(ISymbol? symbol)
-    {
-        var dapperAotAttribute = GetDapperAttribute(symbol, Types.DapperAotAttribute);
-        
-        // no attribute at all
-        if (dapperAotAttribute is null) return false;
-
-        // `[DapperAot]`
-        if (dapperAotAttribute.ConstructorArguments.Length == 0) return true;
-        
-        // `[DapperAot(true)]`
-        var typedArg = dapperAotAttribute.ConstructorArguments.First();
-        return (typedArg.Value is true);
-    }
 
     public static AttributeData? GetDapperAttribute(ISymbol? symbol, string attributeName)
     {
@@ -346,23 +331,23 @@
     }
 
     [DebuggerDisplay("Order: {Order}; Name: {Name}")]
-    public readonly struct MethodParameter
+    public readonly struct ConstructorParameter
     {
         /// <summary>
-        /// Order of parameter in method.
-        /// Will be 1 for member1 in method(member0, member1, ...)
+        /// Order of parameter in constructor.
+        /// Will be 1 for member1 in constructor(member0, member1, ...)
         /// </summary>
         public int Order { get; }
         /// <summary>
-        /// Type of method parameter
+        /// Type of constructor parameter
         /// </summary>
         public ITypeSymbol Type { get; }
         /// <summary>
-        /// Name of method parameter
+        /// Name of constructor parameter
         /// </summary>
         public string Name { get; }
 
-        public MethodParameter(int order, ITypeSymbol type, string name)
+        public ConstructorParameter(int order, ITypeSymbol type, string name)
         {
             Order = order;
             Type = type;
@@ -427,10 +412,6 @@
         /// Order of member in constructor parameter list (starts from 0).
         /// </summary>
         public int? ConstructorParameterOrder { get; }
-        /// <summary>
-        /// Order of member in factory method parameter list (starts from 0).
-        /// </summary>
-        public int? FactoryMethodParameterOrder { get; }
 
         public ElementMember(ISymbol member, AttributeData? dbValue, ElementMemberKind kind)
         {
@@ -448,19 +429,7 @@
             IsExpandable = 1 << 3,
         }
 
-<<<<<<< HEAD
-        public ElementMember(
-            ISymbol member,
-            AttributeData? dbValue,
-            ElementMemberKind kind,
-            bool isGettable,
-            bool isSettable,
-            bool isInitOnly,
-            int? constructorParameterOrder,
-            int? factoryMethodParameterOrder)
-=======
         public ElementMember(ISymbol member, AttributeData? dbValue, ElementMemberKind kind, ElementMemberFlags flags, int? constructorParameterOrder)
->>>>>>> ebce0ead
         {
             Member = member;
             _dbValue = dbValue;
@@ -468,7 +437,6 @@
 
             _flags = flags;
             ConstructorParameterOrder = constructorParameterOrder;
-            FactoryMethodParameterOrder = factoryMethodParameterOrder;
         }
 
         public override int GetHashCode() => SymbolEqualityComparer.Default.GetHashCode(Member);
@@ -477,83 +445,7 @@
         public override bool Equals(object obj) => obj is ElementMember other
             && SymbolEqualityComparer.Default.Equals(Member, other.Member);
 
-<<<<<<< HEAD
-        public Location? GetLocation() => Member.DeclaringSyntaxReferences.FirstOrDefault()?.GetSyntax()?.GetLocation();
-    }
-
-    public static bool TryGetSingleCompatibleDapperAotFactoryMethod(
-        ITypeSymbol? typeSymbol,
-        out IMethodSymbol? factoryMethod,
-        out Diagnostic? errorDiagnostic)
-    {
-        errorDiagnostic = null;
-        factoryMethod = null!;
-        
-        var (standardFactories, dapperAotFactories) = ChooseDapperAotCompatibleFactoryMethods(typeSymbol);
-        if (standardFactories.Count == 0 && dapperAotFactories.Count == 0)
-        {
-            errorDiagnostic = null;
-            factoryMethod = null!;
-            return false;
-        }
-        
-        // if multiple factory methods remain, and multiple are marked [DapperAot]/[DapperAot(true)],
-        // a generator error is emitted and no constructor is selected
-        if (dapperAotFactories.Count > 1)
-        {
-            // attaching diagnostic to first location of first ctor
-            var loc = dapperAotFactories.First().Locations.First();
-
-            errorDiagnostic = Diagnostic.Create(Diagnostics.TooManyDapperAotEnabledFactoryMethods, loc, typeSymbol!.ToDisplayString());
-            factoryMethod = null!;
-            return false;
-        }
-
-        if (dapperAotFactories.Count == 1)
-        {
-            errorDiagnostic = null;
-            factoryMethod = dapperAotFactories.First();
-            return true;
-        }
-
-        if (standardFactories.Count == 1)
-        {
-            errorDiagnostic = null;
-            factoryMethod = standardFactories.First();
-            return true;
-        }
-        
-        // we cant choose anything
-        errorDiagnostic = null;
-        factoryMethod = null!;
-        return false;
-    }
-    
-    /// <summary>
-    /// Chooses a single constructor of type which to use for type's instances creation.
-    /// </summary>
-    /// <param name="typeSymbol">symbol for type to analyze</param>
-    /// <param name="constructor">the method symbol for selected constructor</param>
-    /// <param name="errorDiagnostic">if constructor selection was invalid, contains a diagnostic with error to emit to generation context</param>
-    /// <returns></returns>
-    public static bool TryGetSingleCompatibleDapperAotConstructor(
-        ITypeSymbol? typeSymbol,
-        out IMethodSymbol? constructor,
-        out Diagnostic? errorDiagnostic)
-    {
-        var (standardCtors, dapperAotEnabledCtors) = ChooseDapperAotCompatibleConstructors(typeSymbol);
-        if (standardCtors.Count == 0 && dapperAotEnabledCtors.Count == 0)
-        {
-            errorDiagnostic = null;
-            constructor = null!;
-            return false;
-        }
-
-        // if multiple constructors remain, and multiple are marked [DapperAot]/[DapperAot(true)], a generator error is emitted and no constructor is selected
-        if (dapperAotEnabledCtors.Count > 1)
-=======
         public Location? GetLocation()
->>>>>>> ebce0ead
         {
             foreach (var node in Member.DeclaringSyntaxReferences)
             {
@@ -579,34 +471,6 @@
         SuccessSingleImplicit,
         FailMultipleExplicit,
         FailMultipleImplicit,
-    }
-    
-    private static (IReadOnlyCollection<IMethodSymbol> standardFactories, IReadOnlyCollection<IMethodSymbol> dapperAotFactories) ChooseDapperAotCompatibleFactoryMethods(ITypeSymbol? typeSymbol)
-    {
-        bool FilterFactoryMethods(IMethodSymbol methodSymbol) 
-            => methodSymbol is { IsStatic: true, DeclaredAccessibility: Accessibility.Public } 
-               && SymbolEqualityComparer.Default.Equals(methodSymbol.ReturnType, typeSymbol);
-
-        var methodSymbols = typeSymbol.GetMethods(filter: FilterFactoryMethods)?.ToImmutableArray();
-        if (methodSymbols?.Any() == false)
-        {
-            return (standardFactories: Array.Empty<IMethodSymbol>(), dapperAotFactories: Array.Empty<IMethodSymbol>());
-        }
-        
-        var standardFactories = new List<IMethodSymbol>();
-        var dapperAotFactories = new List<IMethodSymbol>();
-        foreach (var methodSymbol in methodSymbols!)
-        {
-            // not taking into an account parameterless methods
-            if (methodSymbol.Parameters.Length == 0) continue;
-            
-            var hasDapperAotEnabled = HasDapperAotEnabledAttribute(methodSymbol);
-            
-            if (hasDapperAotEnabled) dapperAotFactories.Add(methodSymbol);
-            else standardFactories.Add(methodSymbol);
-        }
-
-        return (standardFactories, dapperAotFactories);
     }
 
     /// <summary>
@@ -649,15 +513,6 @@
         // look for remaining constructors
         foreach (var ctor in ctors)
         {
-<<<<<<< HEAD
-            // not taking into an account parameterless constructors
-            if (constructorMethodSymbol.Parameters.Length == 0) continue;
-            
-            var hasDapperAotEnabled = HasDapperAotEnabledAttribute(constructorMethodSymbol);
-            
-            if (hasDapperAotEnabled) dapperAotEnabledCtors.Add(constructorMethodSymbol);
-            else standardCtors.Add(constructorMethodSymbol);
-=======
             switch (ctor.DeclaredAccessibility)
             {
                 case Accessibility.Private:
@@ -712,28 +567,16 @@
                 return ConstructorResult.FailMultipleImplicit;
             }
             constructor = ctor;
->>>>>>> ebce0ead
         }
         return constructor is null ? ConstructorResult.NoneFound : ConstructorResult.SuccessSingleImplicit;
     }
 
     /// <summary>
     /// Yields the type's members.
-<<<<<<< HEAD
-    /// </summary>
-    /// <param name="elementType">type, which elements to parse</param>
-    /// <param name="dapperAotConstructor"> If is passed, will be used to associate element member with the constructor parameter by name (case-insensitive).</param>
-    /// <param name="dapperAotFactoryMethod"> If is passed, will be used to associate element member with the factoryMethod parameter by name (case-insensitive).</param>
-    public static IEnumerable<ElementMember> GetMembers(
-        ITypeSymbol? elementType,
-        IMethodSymbol? dapperAotConstructor = null,
-        IMethodSymbol? dapperAotFactoryMethod = null)
-=======
     /// If <param name="constructor"/> is passed, will be used to associate element member with the constructor parameter by name (case-insensitive).
     /// </summary>
     /// <param name="elementType">type, which elements to parse</param>
     internal static ImmutableArray<ElementMember> GetMembers(bool forParameters, ITypeSymbol? elementType, IMethodSymbol? constructor)
->>>>>>> ebce0ead
     {
         if (elementType is null)
         {
@@ -745,17 +588,10 @@
         }
         else
         {
-<<<<<<< HEAD
-            var constructorParameters = (dapperAotConstructor is not null) ? ParseMethodParameters(dapperAotConstructor) : null;
-            var factoryMethodParameters = (dapperAotFactoryMethod is not null) ? ParseMethodParameters(dapperAotFactoryMethod) : null;
-            
-            foreach (var member in elementType.GetMembers())
-=======
             var elMembers = elementType.GetMembers();
             var builder = ImmutableArray.CreateBuilder<ElementMember>(elMembers.Length);
             var constructorParameters = (constructor is not null) ? ParseConstructorParameters(constructor) : null;
             foreach (var member in elMembers)
->>>>>>> ebce0ead
             {
                 // instance only, must be able to access by name
                 if (member.IsStatic || !member.CanBeReferencedByName) continue;
@@ -796,9 +632,6 @@
                 int? constructorParameterOrder = constructorParameters?.TryGetValue(member.Name, out var constructorParameter) == true
                     ? constructorParameter.Order
                     : null;
-                int? factoryMethodParameterOrder = factoryMethodParameters?.TryGetValue(member.Name, out var factoryMethodParameter) == true
-                    ? factoryMethodParameter.Order
-                    : null;
 
                 ElementMember.ElementMemberFlags flags = ElementMember.ElementMemberFlags.None;
                 if (CodeWriter.IsGettableInstanceMember(member, out _)) flags |= ElementMember.ElementMemberFlags.IsGettable;
@@ -824,26 +657,18 @@
                 }
 
                 // all good, then!
-<<<<<<< HEAD
-                yield return new(member, dbValue, kind, isGettable, isSettable, isInitOnly, constructorParameterOrder, factoryMethodParameterOrder);
-=======
                 builder.Add(new(member, dbValue, kind, flags, constructorParameterOrder));
->>>>>>> ebce0ead
             }
             return builder.ToImmutable();
         }
 
-<<<<<<< HEAD
-        IReadOnlyDictionary<string, MethodParameter> ParseMethodParameters(IMethodSymbol constructorSymbol)
-=======
         static IReadOnlyDictionary<string, ConstructorParameter> ParseConstructorParameters(IMethodSymbol constructorSymbol)
->>>>>>> ebce0ead
-        {
-            var parameters = new Dictionary<string, MethodParameter>(StringComparer.InvariantCultureIgnoreCase);
+        {
+            var parameters = new Dictionary<string, ConstructorParameter>(StringComparer.InvariantCultureIgnoreCase);
             int order = 0;
             foreach (var parameter in constructorSymbol.Parameters)
             {
-                parameters.Add(parameter.Name, new MethodParameter(order: order++, type: parameter.Type, name: parameter.Name));
+                parameters.Add(parameter.Name, new ConstructorParameter(order: order++, type: parameter.Type, name: parameter.Name));
             }
             return parameters;
         }
