--- conflicted
+++ resolved
@@ -1040,11 +1040,7 @@
 
         foreach (var tuple in factories)
         {
-<<<<<<< HEAD
-            WriteCommandFactory(baseCommandFactory, sb, tuple.Type, tuple.Index, tuple.Map, tuple.CacheCount, tuple.SupportBatch && frameworkHasBatchAPI);
-=======
-            WriteCommandFactory(ctx, baseCommandFactory, sb, tuple.Type, tuple.Index, tuple.Map, tuple.CacheCount, tuple.AdditionalCommandState);
->>>>>>> 741ed951
+            WriteCommandFactory(ctx, baseCommandFactory, sb, tuple.Type, tuple.Index, tuple.Map, tuple.CacheCount, tuple.AdditionalCommandState, tuple.SupportBatch && frameworkHasBatchAPI);
         }
 
         sb.Outdent(); // ends our generated file-scoped class
@@ -1056,11 +1052,7 @@
         ctx.ReportDiagnostic(Diagnostic.Create(Diagnostics.InterceptorsGenerated, null, callSiteCount, enabledCount, methodIndex, factories.Count(), readers.Count()));
     }
 
-<<<<<<< HEAD
-    private static void WriteCommandFactory(string baseFactory, CodeWriter sb, ITypeSymbol type, int index, string map, int cacheCount, bool supportBatch)
-=======
-    private static void WriteCommandFactory(SourceProductionContext ctx, string baseFactory, CodeWriter sb, ITypeSymbol type, int index, string map, int cacheCount, AdditionalCommandState? additionalCommandState)
->>>>>>> 741ed951
+    private static void WriteCommandFactory(SourceProductionContext ctx, string baseFactory, CodeWriter sb, ITypeSymbol type, int index, string map, int cacheCount, AdditionalCommandState? additionalCommandState, bool supportBatch)
     {
         var declaredType = type.IsAnonymousType ? "object?" : CodeWriter.GetTypeName(type);
         sb.Append("private ").Append(cacheCount <= 1 ? "sealed" : "abstract").Append(" class CommandFactory").Append(index).Append(" : ")
