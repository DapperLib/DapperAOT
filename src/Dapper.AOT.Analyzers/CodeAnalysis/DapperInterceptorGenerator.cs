﻿using Dapper.CodeAnalysis.Abstractions;
using Dapper.CodeAnalysis.Writers;
using Dapper.Internal;
using Dapper.Internal.Roslyn;
using Microsoft.CodeAnalysis;
using Microsoft.CodeAnalysis.CSharp;
using Microsoft.CodeAnalysis.CSharp.Syntax;
using Microsoft.CodeAnalysis.Diagnostics;
using Microsoft.CodeAnalysis.Operations;
using Microsoft.CodeAnalysis.Text;
using System;
using System.Collections.Generic;
using System.Collections.Immutable;
using System.Data;
using System.Linq;
using System.Text;
using System.Threading;

namespace Dapper.CodeAnalysis;

/// <summary>
/// Analyses source for Dapper syntax and generates suitable interceptors where possible.
/// </summary>
[Generator(LanguageNames.CSharp), DiagnosticAnalyzer(LanguageNames.CSharp)]
public sealed partial class DapperInterceptorGenerator : InterceptorGeneratorBase
{
    /// <summary>
    /// Provide log feedback.
    /// </summary>
#pragma warning disable CS0067 // unused; retaining for now
    public event Action<string>? Log;
#pragma warning restore CS0067

    /// <inheritdoc />
    public override void Initialize(IncrementalGeneratorInitializationContext context)
    {
        var nodes = context.SyntaxProvider.CreateSyntaxProvider(PreFilter, Parse)
                    .Where(x => x is not null)
                    .Select((x, _) => x!);
        var combined = context.CompilationProvider.Combine(nodes.Collect());
        context.RegisterImplementationSourceOutput(combined, Generate);
    }

    // very fast and light-weight; we'll worry about the rest later from the semantic tree
    internal static bool IsCandidate(string methodName) => methodName.StartsWith("Execute") || methodName.StartsWith("Query");

    private bool PreFilter(SyntaxNode node, CancellationToken cancellationToken)
    {
        if (node is InvocationExpressionSyntax ie && ie.ChildNodes().FirstOrDefault() is MemberAccessExpressionSyntax ma)
        {
            return IsCandidate(ma.Name.ToString());
        }

        return false;
    }

    private SourceState? Parse(GeneratorSyntaxContext ctx, CancellationToken cancellationToken)
    {
        if (ctx.Node is not InvocationExpressionSyntax ie
            || ctx.SemanticModel.GetOperation(ie) is not IInvocationOperation op)
        {
            return null;
        }
        var methodKind = IsSupportedDapperMethod(op, out var flags);
        switch (methodKind)
        {
            case DapperMethodKind.DapperUnsupported:
                flags |= OperationFlags.DoNotGenerate;
                break;
            case DapperMethodKind.DapperSupported:
                break;
            default: // includes NotDapper
                return null;
        }

        // everything requires location
        Location? loc = null;

        if (op.Syntax.ChildNodes().FirstOrDefault() is MemberAccessExpressionSyntax ma)
        {
            loc = ma.ChildNodes().Skip(1).FirstOrDefault()?.GetLocation();
        }
        loc ??= op.Syntax.GetLocation();
        if (loc is null)
        {
            return null;
        }

        // check whether we can use this method
        object? diagnostics = null;
        bool dapperEnabled = Inspection.IsEnabled(ctx, op, Types.DapperAotAttribute, out _, cancellationToken);
        if (dapperEnabled)
        {
            if (methodKind == DapperMethodKind.DapperUnsupported)
            {
                flags |= OperationFlags.DoNotGenerate;
                Diagnostics.Add(ref diagnostics, Diagnostic.Create(Diagnostics.UnsupportedMethod, loc, GetSignature(op.TargetMethod)));
            }
        }
        else
        {
            // no diagnostic per-item; the generator will emit a single diagnostic if everything is disabled
            flags |= OperationFlags.AotNotEnabled | OperationFlags.DoNotGenerate;
            // but we still process the other bits, as there might be relevant additional things
        }

        if (Inspection.IsEnabled(ctx, op, Types.CacheCommandAttribute, out _, cancellationToken))
        {
            flags |= OperationFlags.CacheCommand;
        }

        ITypeSymbol? resultType = null, paramType = null;
        if (HasAny(flags, OperationFlags.TypedResult))
        {
            var typeArgs = op.TargetMethod.TypeArguments;
            if (typeArgs.Length == 1)
            {
                resultType = typeArgs[0];
            }
        }

        string? sql = null;
        SyntaxNode? sqlSyntax = null;
        bool? buffered = null;

        // check the args
        foreach (var arg in op.Arguments)
        {
            switch (arg.Parameter?.Name)
            {
                case "sql":
                    if (TryGetConstantValueWithSyntax(arg, out string? s, out sqlSyntax))
                    {
                        sql = s;
                    }
                    break;
                case "buffered":
                    if (TryGetConstantValue(arg, out bool b))
                    {
                        buffered = b;
                    }
                    break;
                case "param":
                    if (arg.Value is not IDefaultValueOperation)
                    {
                        var expr = arg.Value;
                        if (expr is IConversionOperation conv && expr.Type?.SpecialType == SpecialType.System_Object)
                        {
                            expr = conv.Operand;
                        }
                        paramType = expr?.Type;
                        flags |= OperationFlags.HasParameters;
                    }
                    break;
                case "cnn":
                case "commandTimeout":
                case "transaction":
                    // nothing to do
                    break;
                case "commandType":
                    if (TryGetConstantValue(arg, out int? ct))
                    {
                        switch (ct)
                        {
                            case null when !string.IsNullOrWhiteSpace(sql):
                                // if no spaces: interpret as stored proc, else: text
                                flags |= sql!.Trim().IndexOf(' ') < 0 ? OperationFlags.StoredProcedure : OperationFlags.Text;
                                break;
                            case null:
                                break; // flexible
                            case 1:
                                flags |= OperationFlags.Text;
                                break;
                            case 4:
                                flags |= OperationFlags.StoredProcedure;
                                break;
                            case 512:
                                flags |= OperationFlags.TableDirect;
                                break;
                            default:
                                flags |= OperationFlags.DoNotGenerate;
                                if (dapperEnabled)
                                {
                                    Diagnostics.Add(ref diagnostics, Diagnostic.Create(Diagnostics.UnexpectedCommandType, arg.Syntax.GetLocation()));
                                }
                                break;
                        }
                    }
                    break;
                default:
                    if (dapperEnabled && !HasAny(flags, OperationFlags.DoNotGenerate))
                    {
                        flags |= OperationFlags.DoNotGenerate;
                        Diagnostics.Add(ref diagnostics, Diagnostic.Create(Diagnostics.UnexpectedArgument, arg.Syntax.GetLocation(), arg.Parameter?.Name));
                    }
                    break;
            }
        }

        if (!string.IsNullOrWhiteSpace(sql) && HasAny(flags, OperationFlags.Text)
            && Inspection.IsEnabled(ctx, op, Types.IncludeLocationAttribute, out _, cancellationToken))
        {
            flags |= OperationFlags.IncludeLocation;
        }

        if (HasAny(flags, OperationFlags.Query) && buffered.HasValue)
        {
            flags |= buffered.GetValueOrDefault() ? OperationFlags.Buffered : OperationFlags.Unbuffered;
        }

        // additional result-type checks
        if (HasAny(flags, OperationFlags.Query) || HasAll(flags, OperationFlags.Execute | OperationFlags.Scalar))
        {
            bool resultTuple = Inspection.InvolvesTupleType(resultType, out _);
            if (HasAny(flags, OperationFlags.DoNotGenerate))
            {
                // extra checks specific to Dapper vanilla
                if (resultTuple && Inspection.IsEnabled(ctx, op, Types.BindTupleByNameAttribute, out _, cancellationToken))
                {   // Dapper vanilla supports bind-by-position for tuples; warn if bind-by-name is enabled
                    Diagnostics.Add(ref diagnostics, Diagnostic.Create(Diagnostics.DapperLegacyBindNameTupleResults, loc));
                }
            }
            else
            {
                // extra checks specific to DapperAOT
                if (Inspection.InvolvesGenericTypeParameter(resultType))
                {
                    flags |= OperationFlags.DoNotGenerate;
                    Diagnostics.Add(ref diagnostics, Diagnostic.Create(Diagnostics.GenericTypeParameter, loc, resultType!.ToDisplayString()));
                }
                else if (resultTuple)
                {
                    if (Inspection.IsEnabled(ctx, op, Types.BindTupleByNameAttribute, out var defined, cancellationToken))
                    {
                        flags |= OperationFlags.BindTupleResultByName;
                    }
                    if (!defined)
                    {
                        Diagnostics.Add(ref diagnostics, Diagnostic.Create(Diagnostics.DapperAotAddBindTupleByName, loc));
                    }

                    // but not implemented currently!
                    flags |= OperationFlags.DoNotGenerate;
                    Diagnostics.Add(ref diagnostics, Diagnostic.Create(Diagnostics.DapperAotTupleResults, loc));
                }
                else if (!Inspection.IsPublicOrAssemblyLocal(resultType, ctx, out var failing))
                {
                    flags |= OperationFlags.DoNotGenerate;
                    Diagnostics.Add(ref diagnostics, Diagnostic.Create(Diagnostics.NonPublicType, loc, failing!.ToDisplayString(), Inspection.NameAccessibility(failing)));
                }
            }
        }

        // additional parameter checks
        if (HasAny(flags, OperationFlags.HasParameters))
        {
            bool paramTuple = Inspection.InvolvesTupleType(paramType, out _);
            if (HasAny(flags, OperationFlags.DoNotGenerate))
            {
                // extra checks specific to Dapper vanilla
                if (paramTuple)
                {
                    Diagnostics.Add(ref diagnostics, Diagnostic.Create(Diagnostics.DapperLegacyTupleParameter, loc));
                }
            }
            else
            {
                // extra checks specific to DapperAOT
                if (paramTuple)
                {
                    if (Inspection.IsEnabled(ctx, op, Types.BindTupleByNameAttribute, out var defined, cancellationToken))
                    {
                        flags |= OperationFlags.BindTupleParameterByName;
                    }
                    if (!defined)
                    {
                        Diagnostics.Add(ref diagnostics, Diagnostic.Create(Diagnostics.DapperAotAddBindTupleByName, loc));
                    }

                    // but not implemented currently!
                    flags |= OperationFlags.DoNotGenerate;
                    Diagnostics.Add(ref diagnostics, Diagnostic.Create(Diagnostics.DapperAotTupleParameter, loc));
                }
                else if (Inspection.InvolvesGenericTypeParameter(paramType))
                {
                    flags |= OperationFlags.DoNotGenerate;
                    Diagnostics.Add(ref diagnostics, Diagnostic.Create(Diagnostics.GenericTypeParameter, loc, paramType!.ToDisplayString()));
                }
                else if (Inspection.IsMissingOrObjectOrDynamic(paramType))
                {
                    flags |= OperationFlags.DoNotGenerate;
                    Diagnostics.Add(ref diagnostics, Diagnostic.Create(Diagnostics.UntypedParameter, loc));
                }
                else if (!Inspection.IsPublicOrAssemblyLocal(paramType, ctx, out var failing))
                {
                    flags |= OperationFlags.DoNotGenerate;
                    Diagnostics.Add(ref diagnostics, Diagnostic.Create(Diagnostics.NonPublicType, loc, failing!.ToDisplayString(), Inspection.NameAccessibility(failing)));
                }
            }
        }

        // perform SQL inspection
        var parameterMap = BuildParameterMap(ctx, op, sql, flags, paramType, loc, ref diagnostics, sqlSyntax, out var parseFlags, cancellationToken);

        // if we have a good parser *and* the SQL isn't invalid: check for obvious query/exec mismatch
        if ((parseFlags & (ParseFlags.Reliable | ParseFlags.SyntaxError)) == ParseFlags.Reliable)
        {
            switch (flags & (OperationFlags.Execute | OperationFlags.Query | OperationFlags.Scalar))
            {
                case OperationFlags.Execute:
                    if ((parseFlags & ParseFlags.Query) != 0)
                    {
                        // definitely have a query
                        Diagnostics.Add(ref diagnostics, Diagnostic.Create(Diagnostics.ExecuteCommandWithQuery, loc));
                    }
                    break;
                case OperationFlags.Query:
                case OperationFlags.Execute | OperationFlags.Scalar:
                    if ((parseFlags & (ParseFlags.Query | ParseFlags.MaybeQuery)) == 0)
                    {
                        // definitely do not have a query
                        Diagnostics.Add(ref diagnostics, Diagnostic.Create(Diagnostics.QueryCommandMissingQuery, loc));
                    }
                    break;
            }
        }

        if (HasAny(flags, OperationFlags.CacheCommand))
        {
            bool canBeCached = true;
            // need fixed text, command-type and parameters to be reusable
            if (string.IsNullOrWhiteSpace(sql) || parameterMap == "?" || !HasAny(flags, OperationFlags.StoredProcedure | OperationFlags.TableDirect | OperationFlags.Text))
            {
                canBeCached = false;
            }

            if (!canBeCached) flags &= ~OperationFlags.CacheCommand;
        }

        CheckCallValidity(op, flags, ref diagnostics);

        return new SourceState(loc, op.TargetMethod, flags, sql, resultType, paramType, parameterMap, diagnostics);

        //static bool HasDiagnostic(object? diagnostics, DiagnosticDescriptor diagnostic)
        //{
        //    if (diagnostic is null) throw new ArgumentNullException(nameof(diagnostic));
        //    switch (diagnostics)
        //    {
        //        case null: return false;
        //        case Diagnostic single: return single.Descriptor == diagnostic;
        //        case IEnumerable<Diagnostic> list:
        //            foreach (var single in list)
        //            {
        //                if (single.Descriptor == diagnostic) return true;
        //            }
        //            return false;
        //        default: throw new ArgumentException(nameof(diagnostics));
        //    }
        //}

        static bool TryGetConstantValue<T>(IArgumentOperation op, out T? value)
            => TryGetConstantValueWithSyntax<T>(op, out value, out _);

        static bool TryGetConstantValueWithSyntax<T>(IArgumentOperation op, out T? value, out SyntaxNode? syntax)
        {
            try
            {
                if (op.ConstantValue.HasValue)
                {
                    value = (T?)op.ConstantValue.Value;
                    syntax = op.Syntax;
                    return true;
                }
                var val = op.Value;
                // work through any implicit/explicit conversion steps
                while (val is IConversionOperation conv)
                {
                    val = conv.Operand;
                }

                // type-level constants
                if (val is IFieldReferenceOperation field && field.Field.HasConstantValue)
                {
                    value = (T?)field.Field.ConstantValue;
                    syntax = field.Field.DeclaringSyntaxReferences.FirstOrDefault()?.GetSyntax();
                    return true;
                }

                // local constants
                if (val is ILocalReferenceOperation local && local.Local.HasConstantValue)
                {
                    value = (T?)local.Local.ConstantValue;
                    syntax = local.Local.DeclaringSyntaxReferences.FirstOrDefault()?.GetSyntax();
                    return true;
                }

                // other non-trivial default constant values
                if (val.ConstantValue.HasValue)
                {
                    value = (T?)val.ConstantValue.Value;
                    syntax = val.Syntax;
                    return true;
                }

                // other trivial default constant values
                if (val is ILiteralOperation or IDefaultValueOperation)
                {
                    // we already ruled out explicit constant above, so: must be default
                    value = default;
                    syntax = val.Syntax;
                    return true;
                }
            }
            catch { }
            value = default!;
            syntax = null;
            return false;
        }

        static string BuildParameterMap(in GeneratorSyntaxContext ctx, IInvocationOperation op, string? sql, OperationFlags flags, ITypeSymbol? parameterType, Location loc, ref object? diagnostics, SyntaxNode? sqlSyntax, out ParseFlags parseFlags, CancellationToken cancellationToken)
        {
            // if command-type is known statically to be stored procedure etc: pass everything
            if (HasAny(flags, OperationFlags.StoredProcedure | OperationFlags.TableDirect))
            {
                parseFlags = HasAny(flags, OperationFlags.StoredProcedure) ? ParseFlags.MaybeQuery : ParseFlags.Query;
                return HasAny(flags, OperationFlags.HasParameters) ? "*" : "";
            }
            // if command-type or command is not known statically: defer decision
            if (!HasAny(flags, OperationFlags.Text) || string.IsNullOrWhiteSpace(sql))
            {
                parseFlags = ParseFlags.MaybeQuery;
                return HasAny(flags, OperationFlags.HasParameters) ? "?" : "";
            }

            // check the arg type
            if (!Inspection.IsCollectionType(parameterType, out var elementType))
            {
                elementType = parameterType;
            }

            // so: we know statically that we have known command-text
            // first, try try to find any parameters
            ImmutableHashSet<string> paramNames;
            switch (IdentifySqlSyntax(ctx, op, out bool caseSensitive, cancellationToken))
            {
                case SqlSyntax.SqlServer:
                    var proc = new DiagnosticTSqlProcessor(elementType, caseSensitive, diagnostics, loc, sqlSyntax);
                    try
                    {
                        proc.Execute(sql!);
                        parseFlags = proc.Flags;
                        paramNames = (from var in proc.Variables
                                      where var.IsParameter
                                      select var.Name.StartsWith("@") ? var.Name.Substring(1) : var.Name
                                      ).ToImmutableHashSet();
                        diagnostics = proc.DiagnosticsObject;
                    }
                    catch (Exception ex)
                    {
                        Diagnostics.Add(ref diagnostics, Diagnostic.Create(Diagnostics.SqlError, loc, ex.Message));
                        goto default; // some internal failure
                    }
                    break;
                default:
                    paramNames = SqlTools.GetUniqueParameters(sql, out parseFlags);
                    break;
            }

            if (paramNames.IsEmpty && (parseFlags & ParseFlags.Return) == 0) // return is a parameter, sort of
            {
                if (HasAny(flags, OperationFlags.HasParameters))
                {
                    Diagnostics.Add(ref diagnostics, Diagnostic.Create(Diagnostics.SqlParametersNotDetected, loc));
                }
                return "";
            }

            // so, we definitely detect parameters (note: don't warn just for return)
            if (!HasAny(flags, OperationFlags.HasParameters))
            {
                if (!paramNames.IsEmpty)
                {
                    Diagnostics.Add(ref diagnostics, Diagnostic.Create(Diagnostics.NoParametersSupplied, loc));
                }
                return "";
            }
            if (HasAny(flags, OperationFlags.HasParameters) && Inspection.IsMissingOrObjectOrDynamic(elementType))
            {
                // unknown parameter type; defer decision
                return "?";
            }

            // ok, so the SQL is using parameters; check what we have
            var memberDbToCodeNames = new Dictionary<string, string>(StringComparer.InvariantCultureIgnoreCase);

            string? returnCodeMember = null, rowCountMember = null;
            foreach (var member in Inspection.GetMembers(elementType))
            {
                if (member.IsRowCount)
                {
                    if (rowCountMember is null)
                    {
                        rowCountMember = member.CodeName;
                    }
                    else
                    {
                        Diagnostics.Add(ref diagnostics, Diagnostic.Create(Diagnostics.DuplicateRowCount, loc, member.CodeName, rowCountMember));
                    }
                    if (member.HasDbValueAttribute)
                    {
                        Diagnostics.Add(ref diagnostics, Diagnostic.Create(Diagnostics.RowCountDbValue, loc, member.CodeName));
                    }
                    continue; // not treated as parameters for naming etc purposes
                }
                var dbName = member.DbName;
                if (memberDbToCodeNames.TryGetValue(dbName, out var existing))
                {
                    Diagnostics.Add(ref diagnostics, Diagnostic.Create(Diagnostics.DuplicateParameter, loc, member.CodeName, existing, dbName));
                }
                else
                {
                    memberDbToCodeNames.Add(dbName, member.CodeName);
                }
                if (member.Direction == ParameterDirection.ReturnValue)
                {
                    if (returnCodeMember is null)
                    {
                        returnCodeMember = member.CodeName;
                    }
                    else
                    {
                        Diagnostics.Add(ref diagnostics, Diagnostic.Create(Diagnostics.DuplicateReturn, loc, member.CodeName, returnCodeMember));
                    }
                }
            }

            StringBuilder? sb = null;
            foreach (var sqlParamName in paramNames.OrderBy(x => x, StringComparer.InvariantCultureIgnoreCase))
            {
                if (memberDbToCodeNames.TryGetValue(sqlParamName, out var codeName))
                {
                    WithSpace(ref sb).Append(codeName);
                }
                else
                {
                    // we can only consider this an error if we're confident in how well we parsed the input
                    if ((parseFlags & ParseFlags.Reliable) != 0)
                    {
                        Diagnostics.Add(ref diagnostics, Diagnostic.Create(Diagnostics.SqlParameterNotBound, loc, sqlParamName, CodeWriter.GetTypeName(elementType)));
                    }
                }
            }
            if ((parseFlags & ParseFlags.Return) != 0 && returnCodeMember is not null)
            {
                WithSpace(ref sb).Append(returnCodeMember);
            }
            return sb is null ? "" : sb.ToString();

            static StringBuilder WithSpace(ref StringBuilder? sb) => sb is null ? (sb = new()) : (sb.Length == 0 ? sb : sb.Append(' '));
        }
    }

    private void CheckCallValidity(IInvocationOperation op, OperationFlags flags, ref object? diagnostics)
    {
        if (HasAny(flags, OperationFlags.Query) && !HasAny(flags, OperationFlags.SingleRow)
            && op.Parent is IArgumentOperation arg
            && arg.Parent is IInvocationOperation parent && parent.TargetMethod is
            {
                IsExtensionMethod: true,
                Parameters.Length: 1, Arity: 1, ContainingType:
                {
                    Name: nameof(Enumerable),
                    ContainingType: null,
                    ContainingNamespace:
                    {
                        Name: "Linq",
                        ContainingNamespace:
                        {
                            Name: "System",
                            ContainingNamespace.IsGlobalNamespace: true
                        }
                    }
                }
            } target)
        {
            string? preferred = parent.TargetMethod.Name switch
            {
                nameof(Enumerable.First) => "Query" + nameof(Enumerable.First),
                nameof(Enumerable.Single) => "Query" + nameof(Enumerable.Single),
                nameof(Enumerable.FirstOrDefault) => "Query" + nameof(Enumerable.FirstOrDefault),
                nameof(Enumerable.SingleOrDefault) => "Query" + nameof(Enumerable.SingleOrDefault),
                _ => null,
            };
            if (preferred is not null)
            {
                Diagnostics.Add(ref diagnostics, Diagnostic.Create(Diagnostics.UseSingleRowQuery, parent.Syntax.GetLocation(), preferred, parent.TargetMethod.Name));
            }
            else if (parent.TargetMethod.Name == nameof(Enumerable.ToList))
            {
                Diagnostics.Add(ref diagnostics, Diagnostic.Create(Diagnostics.UseQueryAsList, parent.Syntax.GetLocation()));
            }
        }
    }

<<<<<<< HEAD
    [System.Diagnostics.CodeAnalysis.SuppressMessage("Style", "IDE0042:Deconstruct variable declaration", Justification = "Fine as is; let's not pay the unwrap cost")]
=======
    [System.Diagnostics.CodeAnalysis.SuppressMessage("Style", "IDE0042:Deconstruct variable declaration", Justification = "Readability is fine as-is")]
>>>>>>> 88f7a441
    private static SqlSyntax IdentifySqlSyntax(in GeneratorSyntaxContext ctx, IInvocationOperation op, out bool caseSensitive,
        CancellationToken cancellationToken)
    {
        caseSensitive = false;
        if (op.Arguments[0].Value is IConversionOperation conv && conv.Operand.Type is INamedTypeSymbol { Arity: 0, ContainingType: null } type)
        {
            var ns = type.ContainingNamespace;
            foreach (var candidate in KnownConnectionTypes)
            {
                var current = ns;
                if (type.Name == candidate.Connection
                    && AssertAndAscend(ref current, candidate.Namespace0)
                    && AssertAndAscend(ref current, candidate.Namespace1)
                    && AssertAndAscend(ref current, candidate.Namespace2))
                {
                    return candidate.Syntax;
                }
            }
        }

        // get fom [SqlSyntax(...)] hint
        var attrib = Inspection.GetClosestDapperAttribute(ctx, op, Types.SqlSyntaxAttribute, cancellationToken);
        if (attrib is not null && attrib.ConstructorArguments.Length == 1 && attrib.ConstructorArguments[0].Value is int i)
        {
            return (SqlSyntax)i;
        }

        return SqlSyntax.General;

        static bool AssertAndAscend(ref INamespaceSymbol ns, string? expected)
        {
            if (expected is null)
            {
                return ns.IsGlobalNamespace;
            }
            else
            {
                if (ns.Name == expected)
                {
                    ns = ns.ContainingNamespace;
                    return true;
                }
                return false;
            }
        }
    }

    private static readonly ImmutableArray<(string? Namespace2, string? Namespace1, string Namespace0, string Connection, SqlSyntax Syntax)> KnownConnectionTypes = new[]
    {
        ("System", "Data", "SqlClient", "SqlConnection", SqlSyntax.SqlServer),
        ("Microsoft", "Data", "SqlClient", "SqlConnection", SqlSyntax.SqlServer),

        (null, null, "Npgsql", "NpgsqlConnection", SqlSyntax.PostgreSql),

        ("MySql", "Data", "MySqlClient", "MySqlConnection", SqlSyntax.MySql),

        ("Oracle", "DataAccess", "Client", "OracleConnection", SqlSyntax.Oracle),

        ("Microsoft", "Data", "Sqlite", "SqliteConnection", SqlSyntax.SQLite),
    }.ToImmutableArray();

    enum DapperMethodKind
    {
        NotDapper,
        DapperUnsupported,
        DapperSupported,
    }

    static DapperMethodKind IsSupportedDapperMethod(IInvocationOperation operation, out OperationFlags flags)
    {
        flags = OperationFlags.None;
        var method = operation?.TargetMethod;
        if (method is null || !method.IsExtensionMethod)
        {
            return DapperMethodKind.NotDapper;
        }
        var type = method.ContainingType;
        if (type is not { Name: "SqlMapper", ContainingNamespace: { Name: "Dapper", ContainingNamespace.IsGlobalNamespace: true } })
        {
            return DapperMethodKind.NotDapper;
        }
        if (method.Name.EndsWith("Async"))
        {
            flags |= OperationFlags.Async;
        }
        if (method.IsGenericMethod)
        {
            flags |= OperationFlags.TypedResult;
        }
        switch (method.Name)
        {
            case "Query":
                flags |= OperationFlags.Query;
                return method.Arity <= 1 ? DapperMethodKind.DapperSupported : DapperMethodKind.DapperUnsupported;
            case "QueryAsync":
            case "QueryUnbufferedAsync":
                flags |= method.Name.Contains("Unbuffered") ? OperationFlags.Unbuffered : OperationFlags.Buffered;
                goto case "Query";
            case "QueryFirst":
            case "QueryFirstAsync":
                flags |= OperationFlags.SingleRow | OperationFlags.AtLeastOne;
                goto case "Query";
            case "QueryFirstOrDefault":
            case "QueryFirstOrDefaultAsync":
                flags |= OperationFlags.SingleRow;
                goto case "Query";
            case "QuerySingle":
            case "QuerySingleAsync":
                flags |= OperationFlags.SingleRow | OperationFlags.AtLeastOne | OperationFlags.AtMostOne;
                goto case "Query";
            case "QuerySingleOrDefault":
            case "QuerySingleOrDefaultAsync":
                flags |= OperationFlags.SingleRow | OperationFlags.AtMostOne;
                goto case "Query";
            case "Execute":
            case "ExecuteAsync":
                flags |= OperationFlags.Execute;
                return method.Arity == 0 ? DapperMethodKind.DapperSupported : DapperMethodKind.DapperUnsupported;
            case "ExecuteScalar":
            case "ExecuteScalarAsync":
                flags |= OperationFlags.Execute | OperationFlags.Scalar;
                return method.Arity <= 1 ? DapperMethodKind.DapperSupported : DapperMethodKind.DapperUnsupported;
            default:
                return DapperMethodKind.DapperUnsupported;
        }
    }

    static bool HasAny(OperationFlags value, OperationFlags testFor) => (value & testFor) != 0;
    static bool HasAll(OperationFlags value, OperationFlags testFor) => (value & testFor) == testFor;

    [Flags]
    enum OperationFlags
    {
        None = 0,
        Query = 1 << 0,
        Execute = 1 << 1,
        Async = 1 << 2,
        TypedResult = 1 << 3,
        HasParameters = 1 << 4,
        Buffered = 1 << 5,
        Unbuffered = 1 << 6,
        SingleRow = 1 << 7,
        Text = 1 << 8,
        StoredProcedure = 1 << 9,
        TableDirect = 1 << 10,
        AtLeastOne = 1 << 11,
        AtMostOne = 1 << 12,
        Scalar = 1 << 13,
        DoNotGenerate = 1 << 14,
        AotNotEnabled = 1 << 15,
        BindTupleResultByName = 1 << 16,
        BindTupleParameterByName = 1 << 17,
        CacheCommand = 1 << 18,
        IncludeLocation = 1 << 19, // include -- SomeFile.cs#40 when possible
    }

    private static string? GetCommandFactory(Compilation compilation, out bool canConstruct)
    {
        foreach (var attribute in compilation.SourceModule.GetAttributes())
        {
            if (attribute.AttributeClass is
                {
                    Name: "CommandFactoryAttribute", Arity: 1, ContainingNamespace:
                    {
                        Name: "Dapper", ContainingNamespace.IsGlobalNamespace: true
                    }
                })
            {
                var type = attribute.AttributeClass.TypeArguments[0];
                canConstruct = false;
                // need non-abstract and public parameterless constructor
                if (!type.IsAbstract && type is INamedTypeSymbol named && named.Arity == 1)
                {
                    foreach (var ctor in named.InstanceConstructors)
                    {
                        if (ctor.Parameters.IsEmpty)
                        {
                            canConstruct = ctor.DeclaredAccessibility == Accessibility.Public;
                            break;
                        }
                    }
                }
                var name = CodeWriter.GetTypeName(type);
                var trimGeneric = name.LastIndexOf('<');
                if (trimGeneric >= 0)
                {
                    name = name.Substring(0, trimGeneric);
                }
                return name;
            }
        }
        canConstruct = true; // we mean the default Dapper one, which can be constructed
        return null;
    }

    private static string GetSignature(IMethodSymbol method, bool deconstruct = true)
    {
        if (deconstruct && method.IsGenericMethod) method = method.ConstructedFrom ?? method;
        return method.ToDisplayString(SymbolDisplayFormat.CSharpShortErrorMessageFormat);
    }

    private bool CheckPrerequisites(SourceProductionContext ctx, (Compilation Compilation, ImmutableArray<SourceState> Nodes) state, out int enabledCount)
    {
        enabledCount = 0;
        if (!state.Nodes.IsDefaultOrEmpty)
        {
            int errorCount = 0, disabledCount = 0, doNotGenerateCount = 0;
            bool checkParseOptions = true;
            foreach (var node in state.Nodes)
            {
                var count = node.DiagnosticCount;
                for (int i = 0; i < count; i++)
                {
                    ctx.ReportDiagnostic(node.GetDiagnostic(i));
                }

                if (HasAny(node.Flags, OperationFlags.DoNotGenerate)) doNotGenerateCount++;

                if ((node.Flags & OperationFlags.AotNotEnabled) != 0)
                {
                    disabledCount++;
                }
                else
                {
                    enabledCount++;
                    // find the first enabled thing with a C# parse options
                    if (checkParseOptions && node.Location.SourceTree?.Options is CSharpParseOptions options)
                    {
                        checkParseOptions = false; // only do this once
                        if (!(OverrideFeatureEnabled || options.Features.ContainsKey("InterceptorsPreview")))
                        {
                            ctx.ReportDiagnostic(Diagnostic.Create(Diagnostics.InterceptorsNotEnabled, null));
                            errorCount++;
                        }

                        var version = options.LanguageVersion;
                        if (version != LanguageVersion.Default && version < LanguageVersion.CSharp11)
                        {
                            ctx.ReportDiagnostic(Diagnostic.Create(Diagnostics.LanguageVersionTooLow, null));
                            errorCount++;
                        }
                    }
                }
            }
            if (disabledCount == state.Nodes.Length)
            {
                ctx.ReportDiagnostic(Diagnostic.Create(Diagnostics.DapperAotNotEnabled, null));
                errorCount++;
            }

            if (doNotGenerateCount == state.Nodes.Length)
            {
                // nothing but nope
                errorCount++;
            }

            return errorCount == 0;
        }
        return false; // nothing to validate - so: nothing to do, quick exit
    }

    private void Generate(SourceProductionContext ctx, (Compilation Compilation, ImmutableArray<SourceState> Nodes) state)
    {
        if (!CheckPrerequisites(ctx, state, out int enabledCount)) // also reports per-item diagnostics
        {
            // failed checks; do nothing
            return;
        }

        var dbCommandTypes = IdentifyDbCommandTypes(state.Compilation, out var needsCommandPrep);

        bool allowUnsafe = state.Compilation.Options is CSharpCompilationOptions cSharp && cSharp.AllowUnsafe;
        var sb = new CodeWriter().Append("#nullable enable").NewLine()
            .Append("file static class DapperGeneratedInterceptors").Indent().NewLine();
        int methodIndex = 0, callSiteCount = 0;

        var factories = new CommandFactoryState(state.Compilation);
        var readers = new RowReaderState();

        foreach (var grp in state.Nodes.Where(x => !HasAny(x.Flags, OperationFlags.DoNotGenerate)).GroupBy(x => x.Group(), CommonComparer.Instance))
        {
            // first, try to resolve the helper method that we're going to use for this
            var (flags, method, parameterType, parameterMap, _) = grp.Key;
            int arity = HasAny(flags, OperationFlags.TypedResult) ? 2 : 1, argCount = 8;
            const bool useUnsafe = false;
            var helperName = method.Name;
            if (helperName == "Query")
            {
                if (HasAny(flags, OperationFlags.Buffered | OperationFlags.Unbuffered))
                {
                    //dedicated mode
                    helperName = HasAny(flags, OperationFlags.Buffered) ? "QueryBuffered" : "QueryUnbuffered";
                }
                else
                {
                    // fallback mode, needs an extra arg to pass in "buffered"
                    argCount++;
                }
            }

            int usageCount = 0;

            foreach (var op in grp.OrderBy(row => row.Location, CommonComparer.Instance))
            {
                var loc = op.Location.GetLineSpan();
                var start = loc.StartLinePosition;
                sb.Append("[global::System.Runtime.CompilerServices.InterceptsLocationAttribute(")
                    .AppendVerbatimLiteral(loc.Path).Append(", ").Append(start.Line + 1).Append(", ").Append(start.Character + 1).Append(")]").NewLine();
                usageCount++;
            }

            if (usageCount == 0)
            {
                continue; // empty group?
            }
            callSiteCount += usageCount;

            // declare the method
            sb.Append("internal static ").Append(useUnsafe ? "unsafe " : "")
                .Append(method.ReturnType)
                .Append(" ").Append(method.Name).Append(methodIndex++).Append("(");
            var parameters = method.Parameters;
            for (int i = 0; i < parameters.Length; i++)
            {
                if (i != 0) sb.Append(", ");
                else if (method.IsExtensionMethod) sb.Append("this ");
                sb.Append(parameters[i].Type).Append(" ").Append(parameters[i].Name);
            }
            sb.Append(")").Indent().NewLine();
            sb.Append("// ").Append(flags.ToString()).NewLine();
            if (HasAny(flags, OperationFlags.HasParameters))
            {
                sb.Append("// takes parameter: ").Append(parameterType).NewLine();
            }
            if (!string.IsNullOrWhiteSpace(grp.Key.ParameterMap))
            {
                sb.Append("// parameter map: ").Append(grp.Key.ParameterMap switch
                {
                    "?" => "(deferred)",
                    "*" => "(everything)",
                    _ => grp.Key.ParameterMap,
                }).NewLine();
            }
            ITypeSymbol? resultType = null;
            if (HasAny(flags, OperationFlags.TypedResult))
            {
                resultType = grp.First().ResultType!;
                sb.Append("// returns data: ").Append(resultType).NewLine();
            }

            // assertions
            var commandTypeMode = flags & (OperationFlags.Text | OperationFlags.StoredProcedure | OperationFlags.TableDirect);
            var methodParameters = grp.Key.Method.Parameters;
            string? fixedSql = null;
            if (HasAny(flags, OperationFlags.IncludeLocation))
            {
                var origin = grp.Single();
                fixedSql = origin.Sql; // expect exactly one SQL
                sb.Append("global::System.Diagnostics.Debug.Assert(sql == ")
                    .AppendVerbatimLiteral(fixedSql).Append(");").NewLine();
                var path = origin.Location.GetMappedLineSpan();
                fixedSql = $"-- {path.Path}#{path.StartLinePosition.Line + 1}\r\n{fixedSql}";
            }
            else
            {
                sb.Append("global::System.Diagnostics.Debug.Assert(!string.IsNullOrWhiteSpace(sql));").NewLine();
            }
            if (HasParam(methodParameters, "commandType"))
            {
                if (commandTypeMode != 0)
                {
                    sb.Append("global::System.Diagnostics.Debug.Assert((commandType ?? global::Dapper.DapperAotExtensions.GetCommandType(sql)) == global::System.Data.CommandType.")
                            .Append(commandTypeMode.ToString()).Append(");").NewLine();
                }
            }

            if (HasAny(flags, OperationFlags.Buffered | OperationFlags.Unbuffered) && HasParam(methodParameters, "buffered"))
            {
                sb.Append("global::System.Diagnostics.Debug.Assert(buffered is ").Append((flags & OperationFlags.Buffered) != 0).Append(");").NewLine();
            }

            sb.Append("global::System.Diagnostics.Debug.Assert(param is ").Append(HasAny(flags, OperationFlags.HasParameters) ? "not " : "").Append("null);").NewLine().NewLine();

            if (!TryWriteMultiExecImplementation(sb, flags, commandTypeMode, parameterType, grp.Key.ParameterMap, grp.Key.UniqueLocation is not null, methodParameters, factories, fixedSql))
            {
                WriteSingleImplementation(sb, method, resultType, flags, commandTypeMode, parameterType, grp.Key.ParameterMap, grp.Key.UniqueLocation is not null, methodParameters, factories, readers, fixedSql);
            }
        }

        const string DapperBaseCommandFactory = "global::Dapper.CommandFactory";
        var baseCommandFactory = GetCommandFactory(state.Compilation, out var canConstruct) ?? DapperBaseCommandFactory;
        if (needsCommandPrep || !canConstruct)
        {
            // at least one command-type needs special handling; do that
            sb.Append("private class CommonCommandFactory<T> : ").Append(baseCommandFactory).Append("<T>").Indent().NewLine();
            if (needsCommandPrep)
            {
                sb.Append("public override global::System.Data.Common.DbCommand GetCommand(global::System.Data.Common.DbConnection connection, string sql, global::System.Data.CommandType commandType, T args)").Indent().NewLine()
                .Append("var cmd = base.GetCommand(connection, sql, commandType, args);");
                int cmdTypeIndex = 0;
                foreach (var type in dbCommandTypes)
                {
                    var flags = GetSpecialCommandFlags(type);
                    if (flags != SpecialCommandFlags.None)
                    {
                        sb.NewLine().Append("// apply special per-provider command initialization logic for ").Append(type.Name).NewLine()
                            .Append(cmdTypeIndex == 0 ? "" : "else ").Append("if (cmd is ").Append(type).Append(" cmd").Append(cmdTypeIndex).Append(")").Indent().NewLine();
                        if ((flags & SpecialCommandFlags.BindByName) != 0)
                        {
                            sb.Append("cmd").Append(cmdTypeIndex).Append(".BindByName = true;").NewLine();
                        }
                        if ((flags & SpecialCommandFlags.InitialLONGFetchSize) != 0)
                        {
                            sb.Append("cmd").Append(cmdTypeIndex).Append(".InitialLONGFetchSize = -1;").NewLine();
                        }
                        sb.Outdent().NewLine();
                        cmdTypeIndex++;
                    }
                }
                sb.Append("return cmd;").Outdent().NewLine();
            }
            sb.Outdent().NewLine();
            baseCommandFactory = "CommonCommandFactory";
        }

        // add in DefaultCommandFactory as a short-hand to a non-null basic factory
        sb.NewLine();
        if (baseCommandFactory == DapperBaseCommandFactory)
        {
            sb.Append("private static ").Append(baseCommandFactory).Append("<object?> DefaultCommandFactory => ")
                .Append(baseCommandFactory).Append(".Simple;").NewLine();
        }
        else
        {
            sb.Append("private static readonly ").Append(baseCommandFactory).Append("<object?> DefaultCommandFactory = new();").NewLine();
        }
        sb.NewLine();

        foreach (var pair in readers)
        {
            WriteRowFactory(sb, pair.Type, pair.Index);
        }

        foreach (var tuple in factories)
        {
            WriteCommandFactory(baseCommandFactory, sb, tuple.Type, tuple.Index, tuple.Map, tuple.CacheCount);
        }

        sb.Outdent(); // ends our generated file-scoped class

        var interceptsLocationWriter = new InterceptorsLocationAttributeWriter(sb);
        interceptsLocationWriter.Write(state.Compilation);

        ctx.AddSource((state.Compilation.AssemblyName ?? "package") + ".generated.cs", SourceText.From(sb.ToString(), Encoding.UTF8));
        ctx.ReportDiagnostic(Diagnostic.Create(Diagnostics.InterceptorsGenerated, null, callSiteCount, enabledCount, methodIndex, factories.Count(), readers.Count()));
    }

    private static void WriteCommandFactory(string baseFactory, CodeWriter sb, ITypeSymbol type, int index, string map, int cacheCount)
    {
        var declaredType = type.IsAnonymousType ? "object?" : CodeWriter.GetTypeName(type);
        sb.Append("private ").Append(cacheCount <= 1 ? "sealed" : "abstract").Append(" class CommandFactory").Append(index).Append(" : ")
            .Append(baseFactory).Append("<").Append(declaredType).Append(">");
        if (type.IsAnonymousType)
        {
            sb.Append(" // ").Append(type); // give the reader a clue
        }
        sb.Indent().NewLine();


        switch (cacheCount)
        {
            case 0:
                // default instance
                sb.Append("internal static readonly CommandFactory").Append(index).Append(" Instance = new();").NewLine();
                break;
            case 1:
                // default instance, but we named it slightly differently because we were expecting more trouble
                sb.Append("internal static readonly CommandFactory").Append(index).Append(" Instance0 = new();").NewLine();
                break;
            default:
                // per-usage concrete sub-type
                sb.Append("// these represent different call-sites (and most likely all have different SQL etc)").NewLine();
                for (int i = 0; i < cacheCount; i++)
                {
                    sb.Append("internal static readonly CommandFactory").Append(index).Append(".Cached").Append(i)
                        .Append(" Instance").Append(i).Append(" = new();").NewLine();
                }
                sb.NewLine();
                break;
        }

        var flags = WriteArgsFlags.None;
        if (string.IsNullOrWhiteSpace(map))
        {
            flags = WriteArgsFlags.CanPrepare;
        }
        else
        {
            sb.Append("public override void AddParameters(global::System.Data.Common.DbCommand cmd, ").Append(declaredType).Append(" args)").Indent().NewLine();
            WriteArgs(type, sb, WriteArgsMode.Add, map, ref flags);
            sb.Outdent().NewLine();

            sb.Append("public override void UpdateParameters(global::System.Data.Common.DbCommand cmd, ").Append(declaredType).Append(" args)").Indent().NewLine();
            WriteArgs(type, sb, WriteArgsMode.Update, map, ref flags);
            sb.Outdent().NewLine();


            if ((flags & WriteArgsFlags.NeedsPostProcess) != 0)
            {
                sb.Append("public override void PostProcess(global::System.Data.Common.DbCommand cmd, ").Append(declaredType).Append(" args)").Indent().NewLine();
                WriteArgs(type, sb, WriteArgsMode.PostProcess, map, ref flags);
                sb.Outdent().NewLine();
            }

            if ((flags & WriteArgsFlags.NeedsRowCount) != 0)
            {
                sb.Append("public override void PostProcess(global::System.Data.Common.DbCommand cmd, ").Append(declaredType).Append(" args, int rowCount)").Indent().NewLine();
                WriteArgs(type, sb, WriteArgsMode.SetRowCount, map, ref flags);
                sb.Append("PostProcess(cmd, args);");
                sb.Outdent().NewLine();
            }
        }

        if ((flags & WriteArgsFlags.CanPrepare) != 0)
        {
            sb.Append("public override bool CanPrepare => true;").NewLine();
        }

        if (cacheCount != 0)
        {
            if ((flags & WriteArgsFlags.NeedsTest) != 0)
            {
                // I hope to never see this, but I'd rather know than not
                sb.Append("#error writing cache, but per-parameter test is needed; this isn't your fault - please report this! for now, mark the offending usage with [CacheCommand(false)]").NewLine();
            }

            // provide overrides to fetch/store cached commands
            sb.NewLine().Append("public override global::System.Data.Common.DbCommand GetCommand(global::System.Data.Common.DbConnection connection,").Indent(false).NewLine()
                .Append("string sql, global::System.Data.CommandType commandType, ")
                .Append(declaredType).Append(" args)").NewLine()
                .Append(" => TryReuse(ref Storage, sql, commandType, args) ?? base.GetCommand(connection, sql, commandType, args);").Outdent(false)
                .NewLine().NewLine().Append("public override bool TryRecycle(global::System.Data.Common.DbCommand command) => TryRecycle(ref Storage, command);").NewLine();

            if (cacheCount == 1)
            {
                sb.Append("private static global::System.Data.Common.DbCommand? Storage;").NewLine();
            }
            else
            {
                sb.Append("protected abstract ref global::System.Data.Common.DbCommand? Storage {get;}").NewLine().NewLine();

                for (int i = 0; i < cacheCount; i++)
                {
                    sb.Append("internal sealed class Cached").Append(i).Append(" : CommandFactory").Append(index).Indent().NewLine()
                        .Append("protected override ref global::System.Data.Common.DbCommand? Storage => ref s_Storage;").NewLine()
                        .Append("private static global::System.Data.Common.DbCommand? s_Storage;").NewLine()
                        .Outdent().NewLine();
                }
            }
        }

        sb.Outdent().NewLine().NewLine();
    }

    private static void WriteRowFactory(CodeWriter sb, ITypeSymbol type, int index)
    {
        var members = Inspection.GetMembers(type).ToImmutableArray();
        var memberCount = 0;
        foreach (var member in members)
        {
            if (CodeWriter.IsSettableInstanceMember(member.Member, out _))
            {
                memberCount++;
            }
        }

        sb.Append("private sealed class RowFactory").Append(index).Append(" : global::Dapper.RowFactory").Append("<").Append(type).Append(">")
            .Indent().NewLine()
            .Append("internal static readonly RowFactory").Append(index).Append(" Instance = new();").NewLine()
            .Append("private RowFactory").Append(index).Append("() {}").NewLine();

        if (memberCount != 0)
        {
            sb.Append("public override object? Tokenize(global::System.Data.Common.DbDataReader reader, global::System.Span<int> tokens, int columnOffset)").Indent().NewLine();
            sb.Append("for (int i = 0; i < tokens.Length; i++)").Indent().NewLine()
                .Append("int token = -1;").NewLine()
                .Append("var name = reader.GetName(columnOffset);").NewLine()
                .Append("var type = reader.GetFieldType(columnOffset);").NewLine()
                .Append("switch (NormalizedHash(name))").Indent().NewLine();

            int token = 0;
            foreach (var member in members)
            {
                if (CodeWriter.IsSettableInstanceMember(member.Member, out var memberType))
                {
                    var dbName = member.DbName;
                    sb.Append("case ").Append(StringHashing.NormalizedHash(dbName))
                        .Append(" when NormalizedEquals(name, ")
                        .AppendVerbatimLiteral(StringHashing.Normalize(dbName)).Append("):").Indent(false).NewLine()
                        .Append("token = type == typeof(").Append(Inspection.MakeNonNullable(memberType)).Append(") ? ").Append(token)
                        .Append(" : ").Append(token + memberCount).Append(";")
                        .Append(token == 0 ? " // two tokens for right-typed and type-flexible" : "").NewLine()
                        .Append("break;").Outdent(false).NewLine();
                    token++;
                }
            }
            sb.Outdent().NewLine()
                .Append("tokens[i] = token;").NewLine()
                .Append("columnOffset++;").NewLine();
            sb.Outdent().NewLine().Append("return null;").Outdent().NewLine();
        }
        sb.Append("public override ").Append(type).Append(" Read(global::System.Data.Common.DbDataReader reader, global::System.ReadOnlySpan<int> tokens, int columnOffset, object? state)").Indent().NewLine();

        sb.Append(type.NullableAnnotation == NullableAnnotation.Annotated
            ? type.WithNullableAnnotation(NullableAnnotation.None) : type).Append(" result = new();").NewLine();

        if (memberCount != 0)
        {
            sb.Append("foreach (var token in tokens)").Indent().NewLine()
            .Append("switch (token)").Indent().NewLine();

            int token = 0;
            foreach (var member in members)
            {
                if (CodeWriter.IsSettableInstanceMember(member.Member, out var memberType))
                {
                    member.GetDbType(out var readerMethod);
                    var nullCheck = CouldBeNullable(memberType) ? $"reader.IsDBNull(columnOffset) ? ({CodeWriter.GetTypeName(memberType.WithNullableAnnotation(NullableAnnotation.Annotated))})null : " : "";
                    sb.Append("case ").Append(token).Append(":").NewLine().Indent(false)
                        .Append("result.").Append(member.CodeName).Append(" = ").Append(nullCheck);

                    if (readerMethod is null)
                    {
                        sb.Append("reader.GetFieldValue<").Append(memberType).Append(">(columnOffset);");
                    }
                    else
                    {
                        sb.Append("reader.").Append(readerMethod).Append("(columnOffset);");
                    }
                    sb.NewLine().Append("break;").NewLine().Outdent(false)
                        .Append("case ").Append(token + memberCount).Append(":").NewLine().Indent(false)
                        .Append("result.").Append(member.CodeName).Append(" = ").Append(nullCheck)
                        .Append("GetValue<")
                        .Append(Inspection.MakeNonNullable(memberType)).Append(">(reader, columnOffset);").NewLine()
                        .Append("break;").NewLine().Outdent(false);
                    token++;
                }
            }

            sb.Outdent().NewLine().Append("columnOffset++;").NewLine().Outdent().NewLine();
        }
        sb.Append("return result;").NewLine().Outdent().NewLine();


        sb.Outdent().NewLine().NewLine();




        static bool CouldBeNullable(ITypeSymbol symbol) => symbol.IsValueType
            ? symbol.NullableAnnotation == NullableAnnotation.Annotated
            : symbol.NullableAnnotation != NullableAnnotation.NotAnnotated;
    }

    [Flags]
    enum WriteArgsFlags
    {
        None = 0,
        NeedsTest = 1 << 0,
        NeedsPostProcess = 1 << 1,
        NeedsRowCount = 1 << 2,
        CanPrepare = 1 << 3,
    }

    enum WriteArgsMode
    {
        Add, Update, PostProcess,
        SetRowCount
    }

    private static void WriteArgs(ITypeSymbol? parameterType, CodeWriter sb, WriteArgsMode mode, string map, ref WriteArgsFlags flags)
    {
        if (parameterType is null)
        {
            return;
        }

        var source = "args";
        if (parameterType.IsAnonymousType)
        {
            sb.Append("var typed = Cast(args, ");
            AppendShapeLambda(sb, parameterType);
            sb.Append("); // expected shape").NewLine();
            source = "typed";
        }

        if (mode == WriteArgsMode.Add)
        {   // we'll calculate this; assume we can, and claw backwards from there
            flags |= WriteArgsFlags.CanPrepare;
        }

        bool first = true, firstTest = true;
        int parameterIndex = 0;
        foreach (var member in Inspection.GetMembers(parameterType))
        {
            if (member.IsRowCount)
            {
                flags |= WriteArgsFlags.NeedsRowCount;
                if (mode == WriteArgsMode.SetRowCount)
                {
                    sb.Append(source).Append(".").Append(member.CodeName).Append(" = rowCount;").NewLine();
                }
            }
            if (mode == WriteArgsMode.SetRowCount || member.IsRowCount)
            {
                // row-count mode *only* does the above, and row-count members are *only*
                // used by that; they are not treated as routine parameters
                continue;
            }

            if (!SqlTools.IncludeParameter(map, member.CodeName, out var test))
            {
                continue; // not required
            }
            var direction = member.Direction;
            if (mode == WriteArgsMode.PostProcess)
            {
                switch (direction)
                {
                    case ParameterDirection.Output:
                    case ParameterDirection.InputOutput:
                    case ParameterDirection.ReturnValue:
                        break; // fine, we'll look at that
                    default:
                        parameterIndex++;
                        continue; // we don't need to know
                }
            }

            if (first)
            {
                sb.Append("var ps = cmd.Parameters;").NewLine();
                switch (mode)
                {
                    case WriteArgsMode.Add:
                        sb.Append("global::System.Data.Common.DbParameter p;").NewLine();
                        break;
                }
                first = false;
            }
            else if (mode == WriteArgsMode.Add)
            {
                // space each param out a bit
                sb.NewLine();
            }

            if (test)
            {
                // add is seeing this for the first time
                if (firstTest)
                {
                    sb.Append("var sql = cmd.CommandText;").NewLine().Append("var commandType = cmd.CommandType;").NewLine();
                    flags |= WriteArgsFlags.NeedsTest;
                    firstTest = false;
                }
                sb.Append("if (Include(sql, commandType, ").AppendVerbatimLiteral(member.DbName).Append("))").Indent().NewLine();
            }
            switch (mode)
            {
                case WriteArgsMode.Add:
                    sb.Append("p = cmd.CreateParameter();").NewLine()
                        .Append("p.ParameterName = ").AppendVerbatimLiteral(member.DbName).Append(";").NewLine();

                    var dbType = member.GetDbType(out _);
                    var size = member.TryGetValue<int>("Size");
                    if (dbType is not null)
                    {
                        sb.Append("p.DbType = global::System.Data.DbType.").Append(dbType.GetValueOrDefault().ToString()).Append(";").NewLine();
                        if (size is null)
                        {
                            switch (dbType.GetValueOrDefault())
                            {
                                case DbType.Binary:
                                case DbType.String:
                                case DbType.AnsiString:
                                    size = -1; // default to [n]varchar(max)/varbinary(max)
                                    break;
                            }
                        }
                    }
                    else
                    {
                        // prepare requires all args to have a type (it also requires all
                        // string/binary args to have a size, but: we've set that)
                        flags &= ~WriteArgsFlags.CanPrepare;
                    }
                    AppendDbParameterSetting(sb, "Size", size);
                    AppendDbParameterSetting(sb, "Precision", member.TryGetValue<byte>("Precision"));
                    AppendDbParameterSetting(sb, "Scale", member.TryGetValue<byte>("Scale"));

                    sb.Append("p.Direction = global::System.Data.ParameterDirection.").Append(direction switch
                    {
                        ParameterDirection.Input => nameof(ParameterDirection.Input),
                        ParameterDirection.InputOutput => nameof(ParameterDirection.InputOutput),
                        ParameterDirection.Output => nameof(ParameterDirection.Output),
                        ParameterDirection.ReturnValue => nameof(ParameterDirection.ReturnValue),
                        _ => direction.ToString(),
                    }).Append(";").NewLine().Append("p.Value = ");
                    switch (direction)
                    {
                        case ParameterDirection.Input:
                        case ParameterDirection.InputOutput:
                            sb.Append("AsValue(").Append(source).Append(".").Append(member.CodeName).Append(");").NewLine();
                            break;
                        default:
                            sb.Append("global::System.DBNull.Value;").NewLine();
                            break;
                    }
                    sb.Append("ps.Add(p);").NewLine();

                    switch (direction)
                    {
                        case ParameterDirection.InputOutput:
                        case ParameterDirection.Output:
                        case ParameterDirection.ReturnValue:
                            flags |= WriteArgsFlags.NeedsPostProcess;
                            break;
                    }
                    break;
                case WriteArgsMode.Update:
                    sb.Append("ps[");
                    if ((flags & WriteArgsFlags.NeedsTest) != 0) sb.AppendVerbatimLiteral(member.DbName);
                    else sb.Append(parameterIndex);
                    sb.Append("].Value = ");
                    switch (direction)
                    {
                        case ParameterDirection.Input:
                        case ParameterDirection.InputOutput:
                            sb.Append("AsValue(").Append(source).Append(".").Append(member.CodeName).Append(");").NewLine();
                            break;
                        default:
                            sb.Append("global::System.DBNull.Value;").NewLine();
                            break;

                    }
                    break;
                case WriteArgsMode.PostProcess:
                    // we already eliminated args that we don't need to look at
                    sb.Append(source).Append(".").Append(member.CodeName).Append(" = Parse<")
                        .Append(member.CodeType).Append(">(ps[");
                    if ((flags & WriteArgsFlags.NeedsTest) != 0) sb.AppendVerbatimLiteral(member.DbName);
                    else sb.Append(parameterIndex);
                    sb.Append("].Value);").NewLine();

                    break;
            }
            if (test)
            {
                sb.Outdent().NewLine();
            }
            parameterIndex++;
        }
    }

    static void AppendDbParameterSetting(CodeWriter sb, string memberName, int? value)
    {
        if (value is not null)
        {
            sb.Append("p.").Append(memberName).Append(" = ").Append(value.GetValueOrDefault()).Append(";").NewLine();
        }
    }
    static void AppendDbParameterSetting(CodeWriter sb, string memberName, byte? value)
    {
        if (value is not null)
        {
            sb.Append("p.").Append(memberName).Append(" = ").Append(value.GetValueOrDefault()).Append(";").NewLine();
        }
    }

    private static void AppendShapeLambda(CodeWriter sb, ITypeSymbol parameterType)
    {
        var members = parameterType.GetMembers();
        int count = CodeWriter.CountGettableInstanceMembers(members);
        switch (count)
        {
            case 0:
                sb.Append("static () => (object?)null");
                break;
            default:
                bool first = true;
                sb.Append("static () => new {");
                foreach (var member in members)
                {
                    if (CodeWriter.IsGettableInstanceMember(member, out var type))
                    {
                        sb.Append(first ? " " : ", ").Append(member.Name).Append(" = default(").Append(type).Append(")");
                        if (type.IsReferenceType && type.NullableAnnotation == NullableAnnotation.None)
                        {
                            sb.Append("!");
                        }
                        first = false;
                    }
                }
                sb.Append(" }");
                break;
        }
    }

    private static SpecialCommandFlags GetSpecialCommandFlags(ITypeSymbol type)
    {
        // check whether these command-types need special handling
        var flags = SpecialCommandFlags.None;
        foreach (var member in type.GetMembers())
        {
            switch (member.Name)
            {
                // just do a quick check for now, will be close enough
                case "BindByName" when IsSettableInstanceProperty(member, SpecialType.System_Boolean):
                    flags |= SpecialCommandFlags.BindByName;
                    break;
                case "InitialLONGFetchSize" when IsSettableInstanceProperty(member, SpecialType.System_Int32):
                    flags |= SpecialCommandFlags.InitialLONGFetchSize;
                    break;
            }
        }
        return flags;

        static bool IsSettableInstanceProperty(ISymbol? symbol, SpecialType type) =>
            symbol is IPropertySymbol prop && prop.DeclaredAccessibility == Accessibility.Public
            && prop.SetMethod is { DeclaredAccessibility: Accessibility.Public }
            && prop.Type.SpecialType == type
            && !prop.IsIndexer && !prop.IsStatic;
    }

    [Flags]
    private enum SpecialCommandFlags
    {
        None = 0,
        BindByName = 1 << 0,
        InitialLONGFetchSize = 1 << 1,
    }

    private ImmutableArray<ITypeSymbol> IdentifyDbCommandTypes(Compilation compilation, out bool needsPrepare)
    {
        needsPrepare = false;
        var dbCommand = compilation.GetTypeByMetadataName("System.Data.Common.DbCommand");
        if (dbCommand is null)
        {
            // if we can't find DbCommand, we're out of luck
            return ImmutableArray<ITypeSymbol>.Empty;
        }
        var pending = new Queue<INamespaceOrTypeSymbol>();
        foreach (var assemblyName in compilation.References)
        {
            if (assemblyName is null) continue;
            var ns = compilation.GetAssemblyOrModuleSymbol(assemblyName) switch
            {
                IAssemblySymbol assembly => assembly.GlobalNamespace,
                IModuleSymbol module => module.GlobalNamespace,
                _ => null
            };
            if (ns is not null)
            {
                pending.Enqueue(ns);
            }
        }
        var found = new HashSet<ITypeSymbol>(SymbolEqualityComparer.Default);
        while (pending.Count != 0)
        {
            var current = pending.Dequeue();
            foreach (var member in current.GetMembers())
            {
                switch (member)
                {
                    case INamespaceSymbol ns:
                        pending.Enqueue(ns);
                        break;
                    case ITypeSymbol type:
                        // only interested in public non-static classes
                        if (!type.IsStatic && type.TypeKind == TypeKind.Class && type.DeclaredAccessibility == Accessibility.Public)
                        {
                            // note we're not checking for nested types; that seems incredibly unlikely for ADO.NET types
                            if (IsDerived(type, dbCommand))
                            {
                                found.Add(type);
                            }
                        }
                        break;
                }
            }
        }

        foreach (var type in found)
        {
            if (GetSpecialCommandFlags(type) != SpecialCommandFlags.None)
            {
                needsPrepare = true;
                break; // only need at least one
            }
        }
        return found.ToImmutableArray();

        static bool IsDerived(ITypeSymbol? type, ITypeSymbol baseType)
        {
            while (type is not null && type.SpecialType != SpecialType.System_Object)
            {
                type = type.BaseType;
                if (SymbolEqualityComparer.Default.Equals(type, baseType))
                {
                    return true;
                }
            }
            return false;
        }
    }

    sealed class SourceState
    {
        private readonly object? diagnostics;

        public Location Location { get; }
        public OperationFlags Flags { get; }
        public string? Sql { get; }
        public string ParameterMap { get; }
        public IMethodSymbol Method { get; }
        public ITypeSymbol? ResultType { get; }
        public ITypeSymbol? ParameterType { get; }
        public SourceState(Location location, IMethodSymbol method, OperationFlags flags, string? sql,
            ITypeSymbol? resultType, ITypeSymbol? parameterType, string parameterMap, object? diagnostics = null)
        {
            Location = location;
            Flags = flags;
            Sql = sql;
            ResultType = resultType;
            ParameterType = parameterType;
            Method = method;
            ParameterMap = parameterMap;
            this.diagnostics = diagnostics;
        }

        public int DiagnosticCount => diagnostics switch
        {
            null => 0,
            Diagnostic => 1,
            IReadOnlyList<Diagnostic> list => list.Count,
            _ => -1
        };

        public Diagnostic GetDiagnostic(int index) => diagnostics switch
        {
            Diagnostic d when index is 0 => d,
            IReadOnlyList<Diagnostic> list => list[index],
            _ => throw new IndexOutOfRangeException(nameof(index)),
        };

        public (OperationFlags Flags, IMethodSymbol Method, ITypeSymbol? ParameterType, string ParameterMap, Location? UniqueLocation) Group()
            => new(Flags, Method, ParameterType, ParameterMap, (Flags & (OperationFlags.CacheCommand | OperationFlags.IncludeLocation)) == 0 ? null : Location);
    }
    private sealed class CommonComparer : LocationComparer, IEqualityComparer<(OperationFlags Flags, IMethodSymbol Method, ITypeSymbol? ParameterType, string ParameterMap, Location? UniqueLocation)>
    {
        public static readonly CommonComparer Instance = new();
        private CommonComparer() { }

        public bool Equals((OperationFlags Flags, IMethodSymbol Method, ITypeSymbol? ParameterType, string ParameterMap, Location? UniqueLocation) x, (OperationFlags Flags, IMethodSymbol Method, ITypeSymbol? ParameterType, string ParameterMap, Location? UniqueLocation) y) => x.Flags == y.Flags
                && x.ParameterMap == y.ParameterMap
                && SymbolEqualityComparer.Default.Equals(x.Method, y.Method)
                && SymbolEqualityComparer.Default.Equals(x.ParameterType, y.ParameterType)
                && x.UniqueLocation == y.UniqueLocation;

        public int GetHashCode((OperationFlags Flags, IMethodSymbol Method, ITypeSymbol? ParameterType, string ParameterMap, Location? UniqueLocation) obj)
        {
            var hash = (int)obj.Flags;
            hash *= -47;
            hash += obj.ParameterMap.GetHashCode();
            hash *= -47;
            hash += SymbolEqualityComparer.Default.GetHashCode(obj.Method);
            hash *= -47;
            if (obj.ParameterType is not null)
            {
                hash += SymbolEqualityComparer.Default.GetHashCode(obj.ParameterType);
            }
            hash *= -47;
            if (obj.UniqueLocation is not null)
            {
                hash += obj.UniqueLocation.GetHashCode();
            }
            return hash;
        }
    }
}<|MERGE_RESOLUTION|>--- conflicted
+++ resolved
@@ -602,11 +602,7 @@
         }
     }
 
-<<<<<<< HEAD
     [System.Diagnostics.CodeAnalysis.SuppressMessage("Style", "IDE0042:Deconstruct variable declaration", Justification = "Fine as is; let's not pay the unwrap cost")]
-=======
-    [System.Diagnostics.CodeAnalysis.SuppressMessage("Style", "IDE0042:Deconstruct variable declaration", Justification = "Readability is fine as-is")]
->>>>>>> 88f7a441
     private static SqlSyntax IdentifySqlSyntax(in GeneratorSyntaxContext ctx, IInvocationOperation op, out bool caseSensitive,
         CancellationToken cancellationToken)
     {
