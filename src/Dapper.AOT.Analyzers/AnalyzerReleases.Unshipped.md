--- conflicted
+++ resolved
@@ -34,18 +34,15 @@
 DAP026 | Sql | Error | Diagnostics
 DAP027 | Performance | Warning | Diagnostics
 DAP028 | Performance | Warning | Diagnostics
-<<<<<<< HEAD
-DAP029 | Library | Error | Diagnostics
-DAP030 | Library | Error | Diagnostics
-DAP031 | Library | Error | Diagnostics
-=======
 DAP029 | Library | Info | Diagnostics
 DAP030 | Library | Error | Diagnostics
 DAP031 | Library | Error | Diagnostics
 DAP032 | Library | Error | Diagnostics
 DAP033 | Library | Warning | Diagnostics
 DAP034 | Library | Warning | Diagnostics
->>>>>>> 50bbd002
+DAP035 | Library | Error | Diagnostics
+DAP036 | Library | Error | Diagnostics
+DAP037 | Library | Error | Diagnostics
 DAP100 | Library | Error | Diagnostics
 DAP101 | Library | Error | Diagnostics
 DAP102 | Library | Error | Diagnostics
