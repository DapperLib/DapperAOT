﻿<Project Sdk="Microsoft.NET.Sdk">
<<<<<<< HEAD
	<PropertyGroup>
		<TargetFrameworks>net6.0;net7.0;net48</TargetFrameworks>
		<NoWarn>$(NoWarn);IDE0042;CS8002</NoWarn>
		<RootNamespace>Dapper.AOT.Test</RootNamespace>
	</PropertyGroup>
	<ItemGroup>
		<Compile Remove="Interceptors/**/*.*.cs" />
		<None Include="Interceptors/**/*.*" />
		<None Update="Interceptors/**/*.*" CopyToOutputDirectory="PreserveNewest" />

		<Compile Remove="Accessors/Data/**/*.*.cs" />
		<None Include="Accessors/Data/**/*.*" />
		<None Update="Accessors/Data/**/*.*" CopyToOutputDirectory="PreserveNewest" />

		<None Update="**/*.output.*">
			<DependentUpon>$([System.String]::Copy(%(Filename)).Replace('.output', '.input.cs'))</DependentUpon>
		</None>
	</ItemGroup>
	<ItemGroup>
		<PackageReference Include="Dapper" Condition="'$(TargetFramework)'!='net48'" />
		<PackageReference Include="Dapper.StrongName" Condition="'$(TargetFramework)'=='net48'" />
		<PackageReference Include="Microsoft.Build" Condition="'$(TargetFramework)'!='net6.0'" />
		<PackageReference Include="Microsoft.Build" VersionOverride="17.3.2" Condition="'$(TargetFramework)'=='net6.0'" />
		<PackageReference Include="Microsoft.Build.Utilities.Core" />
		<PackageReference Include="Oracle.ManagedDataAccess" Condition="'$(TargetFramework)'=='net48'" />
		<PackageReference Include="Oracle.ManagedDataAccess.Core" Condition="'$(TargetFramework)'!='net48'" />
		<PackageReference Include="System.Data.Common" />
		<PackageReference Include="System.Data.SqlClient" />
		<PackageReference Include="Microsoft.Data.SqlClient" />
		<PackageReference Include="xunit" />
		<PackageReference Include="xunit.runner.visualstudio">
			<PrivateAssets>all</PrivateAssets>
			<IncludeAssets>runtime; build; native; contentfiles; analyzers</IncludeAssets>
		</PackageReference>
		<PackageReference Include="Microsoft.CodeAnalysis.CSharp.Workspaces" />
		<PackageReference Include="Microsoft.NET.Test.Sdk" />
		<ProjectReference Include="../../src/Dapper.AOT.Analyzers/Dapper.AOT.Analyzers.csproj" />
		<ProjectReference Include="../../src/Dapper.AOT/Dapper.AOT.csproj" />
	</ItemGroup>
=======
    <PropertyGroup>
        <TargetFrameworks>net6.0;net7.0;net48</TargetFrameworks>
        <NoWarn>$(NoWarn);IDE0042;CS8002</NoWarn>
        <RootNamespace>Dapper.AOT.Test</RootNamespace>
    </PropertyGroup>
    <ItemGroup>
        <Compile Remove="Interceptors/**/*.*.cs" />
        <None Include="Interceptors/**/*.*" />
        <None Update="Interceptors/**/*.*" CopyToOutputDirectory="PreserveNewest" />
        <None Update="**/*.output.*">
            <DependentUpon>$([System.String]::Copy(%(Filename)).Replace('.output', '.input.cs'))</DependentUpon>
        </None>
        <None Update="**/*.output.netfx.*">
            <DependentUpon>$([System.String]::Copy(%(Filename)).Replace('.output.netfx', '.input.cs'))</DependentUpon>
        </None>
    </ItemGroup>
    <ItemGroup>
        <PackageReference Include="Dapper" Condition="'$(TargetFramework)'!='net48'" />
        <PackageReference Include="Dapper.StrongName" Condition="'$(TargetFramework)'=='net48'" />
        <PackageReference Include="Microsoft.Build" Condition="'$(TargetFramework)'!='net6.0'" />
        <PackageReference Include="Microsoft.Build" VersionOverride="17.3.2" Condition="'$(TargetFramework)'=='net6.0'" />
        <PackageReference Include="Microsoft.Build.Utilities.Core" />
        <PackageReference Include="Oracle.ManagedDataAccess" Condition="'$(TargetFramework)'=='net48'" />
        <PackageReference Include="Oracle.ManagedDataAccess.Core" Condition="'$(TargetFramework)'!='net48'" />
        <PackageReference Include="System.Data.Common" />
        <PackageReference Include="System.Data.SqlClient" />
        <PackageReference Include="Microsoft.Data.SqlClient" />
        <PackageReference Include="xunit" />
        <PackageReference Include="xunit.runner.visualstudio">
            <PrivateAssets>all</PrivateAssets>
            <IncludeAssets>runtime; build; native; contentfiles; analyzers</IncludeAssets>
        </PackageReference>
        <PackageReference Include="Microsoft.CodeAnalysis.CSharp.Workspaces" />
        <PackageReference Include="Microsoft.NET.Test.Sdk" />
        <ProjectReference Include="../../src/Dapper.AOT.Analyzers/Dapper.AOT.Analyzers.csproj" />
        <ProjectReference Include="../../src/Dapper.AOT/Dapper.AOT.csproj" />
    </ItemGroup>
>>>>>>> c325c314
</Project><|MERGE_RESOLUTION|>--- conflicted
+++ resolved
@@ -1,54 +1,18 @@
 ﻿<Project Sdk="Microsoft.NET.Sdk">
-<<<<<<< HEAD
-	<PropertyGroup>
-		<TargetFrameworks>net6.0;net7.0;net48</TargetFrameworks>
-		<NoWarn>$(NoWarn);IDE0042;CS8002</NoWarn>
-		<RootNamespace>Dapper.AOT.Test</RootNamespace>
-	</PropertyGroup>
-	<ItemGroup>
-		<Compile Remove="Interceptors/**/*.*.cs" />
-		<None Include="Interceptors/**/*.*" />
-		<None Update="Interceptors/**/*.*" CopyToOutputDirectory="PreserveNewest" />
-
-		<Compile Remove="Accessors/Data/**/*.*.cs" />
-		<None Include="Accessors/Data/**/*.*" />
-		<None Update="Accessors/Data/**/*.*" CopyToOutputDirectory="PreserveNewest" />
-
-		<None Update="**/*.output.*">
-			<DependentUpon>$([System.String]::Copy(%(Filename)).Replace('.output', '.input.cs'))</DependentUpon>
-		</None>
-	</ItemGroup>
-	<ItemGroup>
-		<PackageReference Include="Dapper" Condition="'$(TargetFramework)'!='net48'" />
-		<PackageReference Include="Dapper.StrongName" Condition="'$(TargetFramework)'=='net48'" />
-		<PackageReference Include="Microsoft.Build" Condition="'$(TargetFramework)'!='net6.0'" />
-		<PackageReference Include="Microsoft.Build" VersionOverride="17.3.2" Condition="'$(TargetFramework)'=='net6.0'" />
-		<PackageReference Include="Microsoft.Build.Utilities.Core" />
-		<PackageReference Include="Oracle.ManagedDataAccess" Condition="'$(TargetFramework)'=='net48'" />
-		<PackageReference Include="Oracle.ManagedDataAccess.Core" Condition="'$(TargetFramework)'!='net48'" />
-		<PackageReference Include="System.Data.Common" />
-		<PackageReference Include="System.Data.SqlClient" />
-		<PackageReference Include="Microsoft.Data.SqlClient" />
-		<PackageReference Include="xunit" />
-		<PackageReference Include="xunit.runner.visualstudio">
-			<PrivateAssets>all</PrivateAssets>
-			<IncludeAssets>runtime; build; native; contentfiles; analyzers</IncludeAssets>
-		</PackageReference>
-		<PackageReference Include="Microsoft.CodeAnalysis.CSharp.Workspaces" />
-		<PackageReference Include="Microsoft.NET.Test.Sdk" />
-		<ProjectReference Include="../../src/Dapper.AOT.Analyzers/Dapper.AOT.Analyzers.csproj" />
-		<ProjectReference Include="../../src/Dapper.AOT/Dapper.AOT.csproj" />
-	</ItemGroup>
-=======
     <PropertyGroup>
         <TargetFrameworks>net6.0;net7.0;net48</TargetFrameworks>
         <NoWarn>$(NoWarn);IDE0042;CS8002</NoWarn>
         <RootNamespace>Dapper.AOT.Test</RootNamespace>
     </PropertyGroup>
     <ItemGroup>
-        <Compile Remove="Interceptors/**/*.*.cs" />
+		<Compile Remove="Accessors/Data/**/*.*.cs" />
+		<None Include="Accessors/Data/**/*.*" />
+		<None Update="Accessors/Data/**/*.*" CopyToOutputDirectory="PreserveNewest" />
+
+		<Compile Remove="Interceptors/**/*.*.cs" />
         <None Include="Interceptors/**/*.*" />
         <None Update="Interceptors/**/*.*" CopyToOutputDirectory="PreserveNewest" />
+		
         <None Update="**/*.output.*">
             <DependentUpon>$([System.String]::Copy(%(Filename)).Replace('.output', '.input.cs'))</DependentUpon>
         </None>
@@ -77,5 +41,4 @@
         <ProjectReference Include="../../src/Dapper.AOT.Analyzers/Dapper.AOT.Analyzers.csproj" />
         <ProjectReference Include="../../src/Dapper.AOT/Dapper.AOT.csproj" />
     </ItemGroup>
->>>>>>> c325c314
 </Project>