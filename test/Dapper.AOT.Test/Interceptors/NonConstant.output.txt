Generator produced 1 diagnostics:

Hidden DAP000  L1 C1
<<<<<<< HEAD
Dapper.AOT handled 2 of 2 enabled call-sites using 2 interceptors, 1 commands and 0 readers
Output code has 3 diagnostics from 'Dapper.AOT.Analyzers/Dapper.CodeAnalysis.DapperInterceptorGenerator/Test.generated.cs':

Error CS1061 Dapper.AOT.Analyzers/Dapper.CodeAnalysis.DapperInterceptorGenerator/Test.generated.cs L128 C45
'CommandFactory.BatchState' does not contain a definition for 'Connection' and no accessible extension method 'Connection' accepting a first argument of type 'CommandFactory.BatchState' could be found (are you missing a using directive or an assembly reference?)

Error CS1061 Dapper.AOT.Analyzers/Dapper.CodeAnalysis.DapperInterceptorGenerator/Test.generated.cs L139 C45
'CommandFactory.BatchState' does not contain a definition for 'Connection' and no accessible extension method 'Connection' accepting a first argument of type 'CommandFactory.BatchState' could be found (are you missing a using directive or an assembly reference?)

Error CS1061 Dapper.AOT.Analyzers/Dapper.CodeAnalysis.DapperInterceptorGenerator/Test.generated.cs L150 C45
'CommandFactory.BatchState' does not contain a definition for 'Connection' and no accessible extension method 'Connection' accepting a first argument of type 'CommandFactory.BatchState' could be found (are you missing a using directive or an assembly reference?)
=======
Dapper.AOT handled 2 of 2 possible call-sites using 2 interceptors, 1 commands and 0 readers
>>>>>>> f3174f7e
<|MERGE_RESOLUTION|>--- conflicted
+++ resolved
@@ -1,18 +1,11 @@
 Generator produced 1 diagnostics:
 
 Hidden DAP000  L1 C1
-<<<<<<< HEAD
-Dapper.AOT handled 2 of 2 enabled call-sites using 2 interceptors, 1 commands and 0 readers
-Output code has 3 diagnostics from 'Dapper.AOT.Analyzers/Dapper.CodeAnalysis.DapperInterceptorGenerator/Test.generated.cs':
+Dapper.AOT handled 2 of 2 possible call-sites using 2 interceptors, 1 commands and 0 readers
+Output code has 2 diagnostics from 'Dapper.AOT.Analyzers/Dapper.CodeAnalysis.DapperInterceptorGenerator/Test.generated.cs':
 
-Error CS1061 Dapper.AOT.Analyzers/Dapper.CodeAnalysis.DapperInterceptorGenerator/Test.generated.cs L128 C45
-'CommandFactory.BatchState' does not contain a definition for 'Connection' and no accessible extension method 'Connection' accepting a first argument of type 'CommandFactory.BatchState' could be found (are you missing a using directive or an assembly reference?)
+Error CS0246 Dapper.AOT.Analyzers/Dapper.CodeAnalysis.DapperInterceptorGenerator/Test.generated.cs L119 C51
+The type or namespace name 'BatchState' could not be found (are you missing a using directive or an assembly reference?)
 
-Error CS1061 Dapper.AOT.Analyzers/Dapper.CodeAnalysis.DapperInterceptorGenerator/Test.generated.cs L139 C45
-'CommandFactory.BatchState' does not contain a definition for 'Connection' and no accessible extension method 'Connection' accepting a first argument of type 'CommandFactory.BatchState' could be found (are you missing a using directive or an assembly reference?)
-
-Error CS1061 Dapper.AOT.Analyzers/Dapper.CodeAnalysis.DapperInterceptorGenerator/Test.generated.cs L150 C45
-'CommandFactory.BatchState' does not contain a definition for 'Connection' and no accessible extension method 'Connection' accepting a first argument of type 'CommandFactory.BatchState' could be found (are you missing a using directive or an assembly reference?)
-=======
-Dapper.AOT handled 2 of 2 possible call-sites using 2 interceptors, 1 commands and 0 readers
->>>>>>> f3174f7e
+Error CS8917 Dapper.AOT.Analyzers/Dapper.CodeAnalysis.DapperInterceptorGenerator/Test.generated.cs L121 C27
+The delegate type could not be inferred.