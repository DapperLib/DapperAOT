#nullable enable
file static class DapperGeneratedInterceptors
{
    [global::System.Runtime.CompilerServices.InterceptsLocationAttribute("Interceptors\\ExecuteScalar.input.cs", 13, 24)]
    internal static object? ExecuteScalar0(this global::System.Data.IDbConnection cnn, string sql, object? param, global::System.Data.IDbTransaction? transaction, int? commandTimeout, global::System.Data.CommandType? commandType)
    {
        // Execute, HasParameters, StoredProcedure, Scalar
        // takes parameter: <anonymous type: int Foo, string bar>
        // parameter map: (everything)
        global::System.Diagnostics.Debug.Assert(!string.IsNullOrWhiteSpace(sql));
        global::System.Diagnostics.Debug.Assert((commandType ?? global::Dapper.DapperAotExtensions.GetCommandType(sql)) == global::System.Data.CommandType.StoredProcedure);
        global::System.Diagnostics.Debug.Assert(param is not null);

        return global::Dapper.DapperAotExtensions.Command(cnn, transaction, sql, global::System.Data.CommandType.StoredProcedure, commandTimeout.GetValueOrDefault(), CommandFactory0.Instance).ExecuteScalar(param);

    }

    [global::System.Runtime.CompilerServices.InterceptsLocationAttribute("Interceptors\\ExecuteScalar.input.cs", 14, 24)]
    internal static object? ExecuteScalar1(this global::System.Data.IDbConnection cnn, string sql, object? param, global::System.Data.IDbTransaction? transaction, int? commandTimeout, global::System.Data.CommandType? commandType)
    {
        // Execute, StoredProcedure, Scalar
        global::System.Diagnostics.Debug.Assert(!string.IsNullOrWhiteSpace(sql));
        global::System.Diagnostics.Debug.Assert((commandType ?? global::Dapper.DapperAotExtensions.GetCommandType(sql)) == global::System.Data.CommandType.StoredProcedure);
        global::System.Diagnostics.Debug.Assert(param is null);

        return global::Dapper.DapperAotExtensions.Command(cnn, transaction, sql, global::System.Data.CommandType.StoredProcedure, commandTimeout.GetValueOrDefault(), DefaultCommandFactory).ExecuteScalar(param);

    }

    [global::System.Runtime.CompilerServices.InterceptsLocationAttribute("Interceptors\\ExecuteScalar.input.cs", 15, 24)]
    internal static object? ExecuteScalar2(this global::System.Data.IDbConnection cnn, string sql, object? param, global::System.Data.IDbTransaction? transaction, int? commandTimeout, global::System.Data.CommandType? commandType)
    {
        // Execute, Text, Scalar
        global::System.Diagnostics.Debug.Assert(!string.IsNullOrWhiteSpace(sql));
        global::System.Diagnostics.Debug.Assert((commandType ?? global::Dapper.DapperAotExtensions.GetCommandType(sql)) == global::System.Data.CommandType.Text);
        global::System.Diagnostics.Debug.Assert(param is null);

        return global::Dapper.DapperAotExtensions.Command(cnn, transaction, sql, global::System.Data.CommandType.Text, commandTimeout.GetValueOrDefault(), DefaultCommandFactory).ExecuteScalar(param);

    }

    [global::System.Runtime.CompilerServices.InterceptsLocationAttribute("Interceptors\\ExecuteScalar.input.cs", 17, 24)]
<<<<<<< HEAD
    internal static float ExecuteScalar3(this global::System.Data.IDbConnection cnn, string sql, object? param, global::System.Data.IDbTransaction? transaction, int? commandTimeout, global::System.Data.CommandType? commandType)
=======
    internal static float? ExecuteScalar3(this global::System.Data.IDbConnection cnn, string sql, object? param, global::System.Data.IDbTransaction? transaction, int? commandTimeout, global::System.Data.CommandType? commandType)
>>>>>>> 52e51833
    {
        // Execute, TypedResult, HasParameters, StoredProcedure, Scalar
        // takes parameter: <anonymous type: int Foo, string bar>
        // parameter map: (everything)
        // returns data: float
        global::System.Diagnostics.Debug.Assert(!string.IsNullOrWhiteSpace(sql));
        global::System.Diagnostics.Debug.Assert((commandType ?? global::Dapper.DapperAotExtensions.GetCommandType(sql)) == global::System.Data.CommandType.StoredProcedure);
        global::System.Diagnostics.Debug.Assert(param is not null);

        return global::Dapper.DapperAotExtensions.Command(cnn, transaction, sql, global::System.Data.CommandType.StoredProcedure, commandTimeout.GetValueOrDefault(), CommandFactory0.Instance).ExecuteScalar<float>(param);

    }

    [global::System.Runtime.CompilerServices.InterceptsLocationAttribute("Interceptors\\ExecuteScalar.input.cs", 18, 24)]
<<<<<<< HEAD
    internal static float ExecuteScalar4(this global::System.Data.IDbConnection cnn, string sql, object? param, global::System.Data.IDbTransaction? transaction, int? commandTimeout, global::System.Data.CommandType? commandType)
=======
    internal static float? ExecuteScalar4(this global::System.Data.IDbConnection cnn, string sql, object? param, global::System.Data.IDbTransaction? transaction, int? commandTimeout, global::System.Data.CommandType? commandType)
>>>>>>> 52e51833
    {
        // Execute, TypedResult, StoredProcedure, Scalar
        // returns data: float
        global::System.Diagnostics.Debug.Assert(!string.IsNullOrWhiteSpace(sql));
        global::System.Diagnostics.Debug.Assert((commandType ?? global::Dapper.DapperAotExtensions.GetCommandType(sql)) == global::System.Data.CommandType.StoredProcedure);
        global::System.Diagnostics.Debug.Assert(param is null);

        return global::Dapper.DapperAotExtensions.Command(cnn, transaction, sql, global::System.Data.CommandType.StoredProcedure, commandTimeout.GetValueOrDefault(), DefaultCommandFactory).ExecuteScalar<float>(param);

    }

    [global::System.Runtime.CompilerServices.InterceptsLocationAttribute("Interceptors\\ExecuteScalar.input.cs", 19, 24)]
<<<<<<< HEAD
    internal static float ExecuteScalar5(this global::System.Data.IDbConnection cnn, string sql, object? param, global::System.Data.IDbTransaction? transaction, int? commandTimeout, global::System.Data.CommandType? commandType)
=======
    internal static float? ExecuteScalar5(this global::System.Data.IDbConnection cnn, string sql, object? param, global::System.Data.IDbTransaction? transaction, int? commandTimeout, global::System.Data.CommandType? commandType)
>>>>>>> 52e51833
    {
        // Execute, TypedResult, Text, Scalar
        // returns data: float
        global::System.Diagnostics.Debug.Assert(!string.IsNullOrWhiteSpace(sql));
        global::System.Diagnostics.Debug.Assert((commandType ?? global::Dapper.DapperAotExtensions.GetCommandType(sql)) == global::System.Data.CommandType.Text);
        global::System.Diagnostics.Debug.Assert(param is null);

        return global::Dapper.DapperAotExtensions.Command(cnn, transaction, sql, global::System.Data.CommandType.Text, commandTimeout.GetValueOrDefault(), DefaultCommandFactory).ExecuteScalar<float>(param);

    }

    [global::System.Runtime.CompilerServices.InterceptsLocationAttribute("Interceptors\\ExecuteScalar.input.cs", 21, 30)]
<<<<<<< HEAD
    internal static global::System.Threading.Tasks.Task<object?> ExecuteScalarAsync6(this global::System.Data.IDbConnection cnn, string sql, object? param, global::System.Data.IDbTransaction? transaction, int? commandTimeout, global::System.Data.CommandType? commandType)
=======
    internal static global::System.Threading.Tasks.Task<object> ExecuteScalarAsync6(this global::System.Data.IDbConnection cnn, string sql, object? param, global::System.Data.IDbTransaction? transaction, int? commandTimeout, global::System.Data.CommandType? commandType)
>>>>>>> 52e51833
    {
        // Execute, Async, HasParameters, StoredProcedure, Scalar
        // takes parameter: <anonymous type: int Foo, string bar>
        // parameter map: (everything)
        global::System.Diagnostics.Debug.Assert(!string.IsNullOrWhiteSpace(sql));
        global::System.Diagnostics.Debug.Assert((commandType ?? global::Dapper.DapperAotExtensions.GetCommandType(sql)) == global::System.Data.CommandType.StoredProcedure);
        global::System.Diagnostics.Debug.Assert(param is not null);

<<<<<<< HEAD
        return global::Dapper.DapperAotExtensions.Command(cnn, transaction, sql, global::System.Data.CommandType.StoredProcedure, commandTimeout.GetValueOrDefault(), CommandFactory0.Instance).ExecuteScalarAsync(param, default);
=======
        return global::Dapper.DapperAotExtensions.Command(cnn, transaction, sql, global::System.Data.CommandType.StoredProcedure, commandTimeout.GetValueOrDefault(), CommandFactory0.Instance).ExecuteScalarAsync(param);
>>>>>>> 52e51833

    }

    [global::System.Runtime.CompilerServices.InterceptsLocationAttribute("Interceptors\\ExecuteScalar.input.cs", 22, 30)]
<<<<<<< HEAD
    internal static global::System.Threading.Tasks.Task<object?> ExecuteScalarAsync7(this global::System.Data.IDbConnection cnn, string sql, object? param, global::System.Data.IDbTransaction? transaction, int? commandTimeout, global::System.Data.CommandType? commandType)
=======
    internal static global::System.Threading.Tasks.Task<object> ExecuteScalarAsync7(this global::System.Data.IDbConnection cnn, string sql, object? param, global::System.Data.IDbTransaction? transaction, int? commandTimeout, global::System.Data.CommandType? commandType)
>>>>>>> 52e51833
    {
        // Execute, Async, StoredProcedure, Scalar
        global::System.Diagnostics.Debug.Assert(!string.IsNullOrWhiteSpace(sql));
        global::System.Diagnostics.Debug.Assert((commandType ?? global::Dapper.DapperAotExtensions.GetCommandType(sql)) == global::System.Data.CommandType.StoredProcedure);
        global::System.Diagnostics.Debug.Assert(param is null);

<<<<<<< HEAD
        return global::Dapper.DapperAotExtensions.Command(cnn, transaction, sql, global::System.Data.CommandType.StoredProcedure, commandTimeout.GetValueOrDefault(), DefaultCommandFactory).ExecuteScalarAsync(param, default);
=======
        return global::Dapper.DapperAotExtensions.Command(cnn, transaction, sql, global::System.Data.CommandType.StoredProcedure, commandTimeout.GetValueOrDefault(), DefaultCommandFactory).ExecuteScalarAsync(param);
>>>>>>> 52e51833

    }

    [global::System.Runtime.CompilerServices.InterceptsLocationAttribute("Interceptors\\ExecuteScalar.input.cs", 23, 30)]
<<<<<<< HEAD
    internal static global::System.Threading.Tasks.Task<object?> ExecuteScalarAsync8(this global::System.Data.IDbConnection cnn, string sql, object? param, global::System.Data.IDbTransaction? transaction, int? commandTimeout, global::System.Data.CommandType? commandType)
=======
    internal static global::System.Threading.Tasks.Task<object> ExecuteScalarAsync8(this global::System.Data.IDbConnection cnn, string sql, object? param, global::System.Data.IDbTransaction? transaction, int? commandTimeout, global::System.Data.CommandType? commandType)
>>>>>>> 52e51833
    {
        // Execute, Async, Text, Scalar
        global::System.Diagnostics.Debug.Assert(!string.IsNullOrWhiteSpace(sql));
        global::System.Diagnostics.Debug.Assert((commandType ?? global::Dapper.DapperAotExtensions.GetCommandType(sql)) == global::System.Data.CommandType.Text);
        global::System.Diagnostics.Debug.Assert(param is null);

<<<<<<< HEAD
        return global::Dapper.DapperAotExtensions.Command(cnn, transaction, sql, global::System.Data.CommandType.Text, commandTimeout.GetValueOrDefault(), DefaultCommandFactory).ExecuteScalarAsync(param, default);
=======
        return global::Dapper.DapperAotExtensions.Command(cnn, transaction, sql, global::System.Data.CommandType.Text, commandTimeout.GetValueOrDefault(), DefaultCommandFactory).ExecuteScalarAsync(param);
>>>>>>> 52e51833

    }

    [global::System.Runtime.CompilerServices.InterceptsLocationAttribute("Interceptors\\ExecuteScalar.input.cs", 25, 30)]
    internal static global::System.Threading.Tasks.Task<float> ExecuteScalarAsync9(this global::System.Data.IDbConnection cnn, string sql, object? param, global::System.Data.IDbTransaction? transaction, int? commandTimeout, global::System.Data.CommandType? commandType)
    {
        // Execute, Async, TypedResult, HasParameters, StoredProcedure, Scalar
        // takes parameter: <anonymous type: int Foo, string bar>
        // parameter map: (everything)
        // returns data: float
        global::System.Diagnostics.Debug.Assert(!string.IsNullOrWhiteSpace(sql));
        global::System.Diagnostics.Debug.Assert((commandType ?? global::Dapper.DapperAotExtensions.GetCommandType(sql)) == global::System.Data.CommandType.StoredProcedure);
        global::System.Diagnostics.Debug.Assert(param is not null);

<<<<<<< HEAD
        return global::Dapper.DapperAotExtensions.Command(cnn, transaction, sql, global::System.Data.CommandType.StoredProcedure, commandTimeout.GetValueOrDefault(), CommandFactory0.Instance).ExecuteScalarAsync<float>(param, default);
=======
        return global::Dapper.DapperAotExtensions.Command(cnn, transaction, sql, global::System.Data.CommandType.StoredProcedure, commandTimeout.GetValueOrDefault(), CommandFactory0.Instance).ExecuteScalarAsync<float>(param);
>>>>>>> 52e51833

    }

    [global::System.Runtime.CompilerServices.InterceptsLocationAttribute("Interceptors\\ExecuteScalar.input.cs", 26, 30)]
    internal static global::System.Threading.Tasks.Task<float> ExecuteScalarAsync10(this global::System.Data.IDbConnection cnn, string sql, object? param, global::System.Data.IDbTransaction? transaction, int? commandTimeout, global::System.Data.CommandType? commandType)
    {
        // Execute, Async, TypedResult, StoredProcedure, Scalar
        // returns data: float
        global::System.Diagnostics.Debug.Assert(!string.IsNullOrWhiteSpace(sql));
        global::System.Diagnostics.Debug.Assert((commandType ?? global::Dapper.DapperAotExtensions.GetCommandType(sql)) == global::System.Data.CommandType.StoredProcedure);
        global::System.Diagnostics.Debug.Assert(param is null);

<<<<<<< HEAD
        return global::Dapper.DapperAotExtensions.Command(cnn, transaction, sql, global::System.Data.CommandType.StoredProcedure, commandTimeout.GetValueOrDefault(), DefaultCommandFactory).ExecuteScalarAsync<float>(param, default);
=======
        return global::Dapper.DapperAotExtensions.Command(cnn, transaction, sql, global::System.Data.CommandType.StoredProcedure, commandTimeout.GetValueOrDefault(), DefaultCommandFactory).ExecuteScalarAsync<float>(param);
>>>>>>> 52e51833

    }

    [global::System.Runtime.CompilerServices.InterceptsLocationAttribute("Interceptors\\ExecuteScalar.input.cs", 27, 30)]
    internal static global::System.Threading.Tasks.Task<float> ExecuteScalarAsync11(this global::System.Data.IDbConnection cnn, string sql, object? param, global::System.Data.IDbTransaction? transaction, int? commandTimeout, global::System.Data.CommandType? commandType)
    {
        // Execute, Async, TypedResult, Text, Scalar
        // returns data: float
        global::System.Diagnostics.Debug.Assert(!string.IsNullOrWhiteSpace(sql));
        global::System.Diagnostics.Debug.Assert((commandType ?? global::Dapper.DapperAotExtensions.GetCommandType(sql)) == global::System.Data.CommandType.Text);
        global::System.Diagnostics.Debug.Assert(param is null);

<<<<<<< HEAD
        return global::Dapper.DapperAotExtensions.Command(cnn, transaction, sql, global::System.Data.CommandType.Text, commandTimeout.GetValueOrDefault(), DefaultCommandFactory).ExecuteScalarAsync<float>(param, default);
=======
        return global::Dapper.DapperAotExtensions.Command(cnn, transaction, sql, global::System.Data.CommandType.Text, commandTimeout.GetValueOrDefault(), DefaultCommandFactory).ExecuteScalarAsync<float>(param);
>>>>>>> 52e51833

    }

    private class CommonCommandFactory<T> : global::Dapper.CommandFactory<T>
    {
        public override global::System.Data.Common.DbCommand GetCommand(global::System.Data.Common.DbConnection connection, string sql, global::System.Data.CommandType commandType, T args)
        {
            var cmd = base.GetCommand(connection, sql, commandType, args);
            // apply special per-provider command initialization logic for OracleCommand
            if (cmd is global::Oracle.ManagedDataAccess.Client.OracleCommand cmd0)
            {
                cmd0.BindByName = true;
                cmd0.InitialLONGFetchSize = -1;

            }
            return cmd;
        }

    }

    private static readonly CommonCommandFactory<object?> DefaultCommandFactory = new();

    private sealed class CommandFactory0 : CommonCommandFactory<object?> // <anonymous type: int Foo, string bar>
    {
        internal static readonly CommandFactory0 Instance = new();
        public override void AddParameters(global::System.Data.Common.DbCommand cmd, object? args)
        {
            var typed = Cast(args, static () => new { Foo = default(int), bar = default(string)! }); // expected shape
            var ps = cmd.Parameters;
            global::System.Data.Common.DbParameter p;
            p = cmd.CreateParameter();
            p.ParameterName = "Foo";
            p.DbType = global::System.Data.DbType.Int32;
            p.Direction = global::System.Data.ParameterDirection.Input;
            p.Value = AsValue(typed.Foo);
            ps.Add(p);

            p = cmd.CreateParameter();
            p.ParameterName = "bar";
            p.DbType = global::System.Data.DbType.String;
            p.Size = -1;
            p.Direction = global::System.Data.ParameterDirection.Input;
            p.Value = AsValue(typed.bar);
            ps.Add(p);

        }
        public override void UpdateParameters(global::System.Data.Common.DbCommand cmd, object? args)
        {
            var typed = Cast(args, static () => new { Foo = default(int), bar = default(string)! }); // expected shape
            var ps = cmd.Parameters;
            ps[0].Value = AsValue(typed.Foo);
            ps[1].Value = AsValue(typed.bar);

        }
        public override bool CanPrepare => true;

    }


}
namespace System.Runtime.CompilerServices
{
    // this type is needed by the compiler to implement interceptors - it doesn't need to
    // come from the runtime itself, though

    [global::System.Diagnostics.Conditional("DEBUG")] // not needed post-build, so: evaporate
    [global::System.AttributeUsage(global::System.AttributeTargets.Method, AllowMultiple = true)]
    sealed file class InterceptsLocationAttribute : global::System.Attribute
    {
        public InterceptsLocationAttribute(string path, int lineNumber, int columnNumber)
        {
            _ = path;
            _ = lineNumber;
            _ = columnNumber;
        }
    }
}<|MERGE_RESOLUTION|>--- conflicted
+++ resolved
@@ -40,11 +40,7 @@
     }
 
     [global::System.Runtime.CompilerServices.InterceptsLocationAttribute("Interceptors\\ExecuteScalar.input.cs", 17, 24)]
-<<<<<<< HEAD
     internal static float ExecuteScalar3(this global::System.Data.IDbConnection cnn, string sql, object? param, global::System.Data.IDbTransaction? transaction, int? commandTimeout, global::System.Data.CommandType? commandType)
-=======
-    internal static float? ExecuteScalar3(this global::System.Data.IDbConnection cnn, string sql, object? param, global::System.Data.IDbTransaction? transaction, int? commandTimeout, global::System.Data.CommandType? commandType)
->>>>>>> 52e51833
     {
         // Execute, TypedResult, HasParameters, StoredProcedure, Scalar
         // takes parameter: <anonymous type: int Foo, string bar>
@@ -59,11 +55,7 @@
     }
 
     [global::System.Runtime.CompilerServices.InterceptsLocationAttribute("Interceptors\\ExecuteScalar.input.cs", 18, 24)]
-<<<<<<< HEAD
     internal static float ExecuteScalar4(this global::System.Data.IDbConnection cnn, string sql, object? param, global::System.Data.IDbTransaction? transaction, int? commandTimeout, global::System.Data.CommandType? commandType)
-=======
-    internal static float? ExecuteScalar4(this global::System.Data.IDbConnection cnn, string sql, object? param, global::System.Data.IDbTransaction? transaction, int? commandTimeout, global::System.Data.CommandType? commandType)
->>>>>>> 52e51833
     {
         // Execute, TypedResult, StoredProcedure, Scalar
         // returns data: float
@@ -76,11 +68,7 @@
     }
 
     [global::System.Runtime.CompilerServices.InterceptsLocationAttribute("Interceptors\\ExecuteScalar.input.cs", 19, 24)]
-<<<<<<< HEAD
     internal static float ExecuteScalar5(this global::System.Data.IDbConnection cnn, string sql, object? param, global::System.Data.IDbTransaction? transaction, int? commandTimeout, global::System.Data.CommandType? commandType)
-=======
-    internal static float? ExecuteScalar5(this global::System.Data.IDbConnection cnn, string sql, object? param, global::System.Data.IDbTransaction? transaction, int? commandTimeout, global::System.Data.CommandType? commandType)
->>>>>>> 52e51833
     {
         // Execute, TypedResult, Text, Scalar
         // returns data: float
@@ -93,11 +81,7 @@
     }
 
     [global::System.Runtime.CompilerServices.InterceptsLocationAttribute("Interceptors\\ExecuteScalar.input.cs", 21, 30)]
-<<<<<<< HEAD
     internal static global::System.Threading.Tasks.Task<object?> ExecuteScalarAsync6(this global::System.Data.IDbConnection cnn, string sql, object? param, global::System.Data.IDbTransaction? transaction, int? commandTimeout, global::System.Data.CommandType? commandType)
-=======
-    internal static global::System.Threading.Tasks.Task<object> ExecuteScalarAsync6(this global::System.Data.IDbConnection cnn, string sql, object? param, global::System.Data.IDbTransaction? transaction, int? commandTimeout, global::System.Data.CommandType? commandType)
->>>>>>> 52e51833
     {
         // Execute, Async, HasParameters, StoredProcedure, Scalar
         // takes parameter: <anonymous type: int Foo, string bar>
@@ -106,51 +90,31 @@
         global::System.Diagnostics.Debug.Assert((commandType ?? global::Dapper.DapperAotExtensions.GetCommandType(sql)) == global::System.Data.CommandType.StoredProcedure);
         global::System.Diagnostics.Debug.Assert(param is not null);
 
-<<<<<<< HEAD
-        return global::Dapper.DapperAotExtensions.Command(cnn, transaction, sql, global::System.Data.CommandType.StoredProcedure, commandTimeout.GetValueOrDefault(), CommandFactory0.Instance).ExecuteScalarAsync(param, default);
-=======
         return global::Dapper.DapperAotExtensions.Command(cnn, transaction, sql, global::System.Data.CommandType.StoredProcedure, commandTimeout.GetValueOrDefault(), CommandFactory0.Instance).ExecuteScalarAsync(param);
->>>>>>> 52e51833
 
     }
 
     [global::System.Runtime.CompilerServices.InterceptsLocationAttribute("Interceptors\\ExecuteScalar.input.cs", 22, 30)]
-<<<<<<< HEAD
     internal static global::System.Threading.Tasks.Task<object?> ExecuteScalarAsync7(this global::System.Data.IDbConnection cnn, string sql, object? param, global::System.Data.IDbTransaction? transaction, int? commandTimeout, global::System.Data.CommandType? commandType)
-=======
-    internal static global::System.Threading.Tasks.Task<object> ExecuteScalarAsync7(this global::System.Data.IDbConnection cnn, string sql, object? param, global::System.Data.IDbTransaction? transaction, int? commandTimeout, global::System.Data.CommandType? commandType)
->>>>>>> 52e51833
     {
         // Execute, Async, StoredProcedure, Scalar
         global::System.Diagnostics.Debug.Assert(!string.IsNullOrWhiteSpace(sql));
         global::System.Diagnostics.Debug.Assert((commandType ?? global::Dapper.DapperAotExtensions.GetCommandType(sql)) == global::System.Data.CommandType.StoredProcedure);
         global::System.Diagnostics.Debug.Assert(param is null);
 
-<<<<<<< HEAD
-        return global::Dapper.DapperAotExtensions.Command(cnn, transaction, sql, global::System.Data.CommandType.StoredProcedure, commandTimeout.GetValueOrDefault(), DefaultCommandFactory).ExecuteScalarAsync(param, default);
-=======
         return global::Dapper.DapperAotExtensions.Command(cnn, transaction, sql, global::System.Data.CommandType.StoredProcedure, commandTimeout.GetValueOrDefault(), DefaultCommandFactory).ExecuteScalarAsync(param);
->>>>>>> 52e51833
 
     }
 
     [global::System.Runtime.CompilerServices.InterceptsLocationAttribute("Interceptors\\ExecuteScalar.input.cs", 23, 30)]
-<<<<<<< HEAD
     internal static global::System.Threading.Tasks.Task<object?> ExecuteScalarAsync8(this global::System.Data.IDbConnection cnn, string sql, object? param, global::System.Data.IDbTransaction? transaction, int? commandTimeout, global::System.Data.CommandType? commandType)
-=======
-    internal static global::System.Threading.Tasks.Task<object> ExecuteScalarAsync8(this global::System.Data.IDbConnection cnn, string sql, object? param, global::System.Data.IDbTransaction? transaction, int? commandTimeout, global::System.Data.CommandType? commandType)
->>>>>>> 52e51833
     {
         // Execute, Async, Text, Scalar
         global::System.Diagnostics.Debug.Assert(!string.IsNullOrWhiteSpace(sql));
         global::System.Diagnostics.Debug.Assert((commandType ?? global::Dapper.DapperAotExtensions.GetCommandType(sql)) == global::System.Data.CommandType.Text);
         global::System.Diagnostics.Debug.Assert(param is null);
 
-<<<<<<< HEAD
-        return global::Dapper.DapperAotExtensions.Command(cnn, transaction, sql, global::System.Data.CommandType.Text, commandTimeout.GetValueOrDefault(), DefaultCommandFactory).ExecuteScalarAsync(param, default);
-=======
         return global::Dapper.DapperAotExtensions.Command(cnn, transaction, sql, global::System.Data.CommandType.Text, commandTimeout.GetValueOrDefault(), DefaultCommandFactory).ExecuteScalarAsync(param);
->>>>>>> 52e51833
 
     }
 
@@ -165,11 +129,7 @@
         global::System.Diagnostics.Debug.Assert((commandType ?? global::Dapper.DapperAotExtensions.GetCommandType(sql)) == global::System.Data.CommandType.StoredProcedure);
         global::System.Diagnostics.Debug.Assert(param is not null);
 
-<<<<<<< HEAD
-        return global::Dapper.DapperAotExtensions.Command(cnn, transaction, sql, global::System.Data.CommandType.StoredProcedure, commandTimeout.GetValueOrDefault(), CommandFactory0.Instance).ExecuteScalarAsync<float>(param, default);
-=======
         return global::Dapper.DapperAotExtensions.Command(cnn, transaction, sql, global::System.Data.CommandType.StoredProcedure, commandTimeout.GetValueOrDefault(), CommandFactory0.Instance).ExecuteScalarAsync<float>(param);
->>>>>>> 52e51833
 
     }
 
@@ -182,11 +142,7 @@
         global::System.Diagnostics.Debug.Assert((commandType ?? global::Dapper.DapperAotExtensions.GetCommandType(sql)) == global::System.Data.CommandType.StoredProcedure);
         global::System.Diagnostics.Debug.Assert(param is null);
 
-<<<<<<< HEAD
-        return global::Dapper.DapperAotExtensions.Command(cnn, transaction, sql, global::System.Data.CommandType.StoredProcedure, commandTimeout.GetValueOrDefault(), DefaultCommandFactory).ExecuteScalarAsync<float>(param, default);
-=======
         return global::Dapper.DapperAotExtensions.Command(cnn, transaction, sql, global::System.Data.CommandType.StoredProcedure, commandTimeout.GetValueOrDefault(), DefaultCommandFactory).ExecuteScalarAsync<float>(param);
->>>>>>> 52e51833
 
     }
 
@@ -199,11 +155,7 @@
         global::System.Diagnostics.Debug.Assert((commandType ?? global::Dapper.DapperAotExtensions.GetCommandType(sql)) == global::System.Data.CommandType.Text);
         global::System.Diagnostics.Debug.Assert(param is null);
 
-<<<<<<< HEAD
-        return global::Dapper.DapperAotExtensions.Command(cnn, transaction, sql, global::System.Data.CommandType.Text, commandTimeout.GetValueOrDefault(), DefaultCommandFactory).ExecuteScalarAsync<float>(param, default);
-=======
         return global::Dapper.DapperAotExtensions.Command(cnn, transaction, sql, global::System.Data.CommandType.Text, commandTimeout.GetValueOrDefault(), DefaultCommandFactory).ExecuteScalarAsync<float>(param);
->>>>>>> 52e51833
 
     }
 
