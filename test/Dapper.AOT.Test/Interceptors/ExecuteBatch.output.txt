--- conflicted
+++ resolved
@@ -1,27 +1,23 @@
 Generator produced 1 diagnostics:
 
 Hidden DAP000  L1 C1
-<<<<<<< HEAD
-Dapper.AOT handled 9 of 9 enabled call-sites using 9 interceptors, 3 commands and 0 readers
+Dapper.AOT handled 9 of 9 possible call-sites using 9 interceptors, 3 commands and 0 readers
 Output code has 6 diagnostics from 'Dapper.AOT.Analyzers/Dapper.CodeAnalysis.DapperInterceptorGenerator/Test.generated.cs':
 
-Error CS1061 Dapper.AOT.Analyzers/Dapper.CodeAnalysis.DapperInterceptorGenerator/Test.generated.cs L194 C41
-'CommandFactory.BatchState' does not contain a definition for 'Connection' and no accessible extension method 'Connection' accepting a first argument of type 'CommandFactory.BatchState' could be found (are you missing a using directive or an assembly reference?)
+Error CS0246 Dapper.AOT.Analyzers/Dapper.CodeAnalysis.DapperInterceptorGenerator/Test.generated.cs L190 C51
+The type or namespace name 'BatchState' could not be found (are you missing a using directive or an assembly reference?)
 
-Error CS1061 Dapper.AOT.Analyzers/Dapper.CodeAnalysis.DapperInterceptorGenerator/Test.generated.cs L201 C41
-'CommandFactory.BatchState' does not contain a definition for 'Connection' and no accessible extension method 'Connection' accepting a first argument of type 'CommandFactory.BatchState' could be found (are you missing a using directive or an assembly reference?)
+Error CS8917 Dapper.AOT.Analyzers/Dapper.CodeAnalysis.DapperInterceptorGenerator/Test.generated.cs L192 C27
+The delegate type could not be inferred.
 
-Error CS1061 Dapper.AOT.Analyzers/Dapper.CodeAnalysis.DapperInterceptorGenerator/Test.generated.cs L209 C41
-'CommandFactory.BatchState' does not contain a definition for 'Connection' and no accessible extension method 'Connection' accepting a first argument of type 'CommandFactory.BatchState' could be found (are you missing a using directive or an assembly reference?)
+Error CS0246 Dapper.AOT.Analyzers/Dapper.CodeAnalysis.DapperInterceptorGenerator/Test.generated.cs L256 C51
+The type or namespace name 'BatchState' could not be found (are you missing a using directive or an assembly reference?)
 
-Error CS1061 Dapper.AOT.Analyzers/Dapper.CodeAnalysis.DapperInterceptorGenerator/Test.generated.cs L261 C41
-'CommandFactory.BatchState' does not contain a definition for 'Connection' and no accessible extension method 'Connection' accepting a first argument of type 'CommandFactory.BatchState' could be found (are you missing a using directive or an assembly reference?)
+Error CS8917 Dapper.AOT.Analyzers/Dapper.CodeAnalysis.DapperInterceptorGenerator/Test.generated.cs L258 C27
+The delegate type could not be inferred.
 
-Error CS1061 Dapper.AOT.Analyzers/Dapper.CodeAnalysis.DapperInterceptorGenerator/Test.generated.cs L268 C41
-'CommandFactory.BatchState' does not contain a definition for 'Connection' and no accessible extension method 'Connection' accepting a first argument of type 'CommandFactory.BatchState' could be found (are you missing a using directive or an assembly reference?)
+Error CS0246 Dapper.AOT.Analyzers/Dapper.CodeAnalysis.DapperInterceptorGenerator/Test.generated.cs L305 C51
+The type or namespace name 'BatchState' could not be found (are you missing a using directive or an assembly reference?)
 
-Error CS1061 Dapper.AOT.Analyzers/Dapper.CodeAnalysis.DapperInterceptorGenerator/Test.generated.cs L309 C41
-'CommandFactory.BatchState' does not contain a definition for 'Connection' and no accessible extension method 'Connection' accepting a first argument of type 'CommandFactory.BatchState' could be found (are you missing a using directive or an assembly reference?)
-=======
-Dapper.AOT handled 9 of 9 possible call-sites using 9 interceptors, 3 commands and 0 readers
->>>>>>> f3174f7e
+Error CS8917 Dapper.AOT.Analyzers/Dapper.CodeAnalysis.DapperInterceptorGenerator/Test.generated.cs L307 C27
+The delegate type could not be inferred.