--- conflicted
+++ resolved
@@ -1,11 +1,4 @@
-Generator produced 2 diagnostics:
+Generator produced 1 diagnostics:
 
 Hidden DAP000  L1 C1
-<<<<<<< HEAD
-Dapper.AOT handled 1 of 1 enabled call-sites using 1 interceptors, 1 commands and 1 readers
-
-Error DAP037 Interceptors/GlobalFetchSize.input.cs L18 C18
-Type 'SomeApp.SomeQueryType' has no settable members (fields or properties)
-=======
-Dapper.AOT handled 1 of 1 possible call-sites using 1 interceptors, 1 commands and 1 readers
->>>>>>> ebce0ead
+Dapper.AOT handled 1 of 1 possible call-sites using 1 interceptors, 1 commands and 1 readers