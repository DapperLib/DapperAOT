--- conflicted
+++ resolved
@@ -115,59 +115,53 @@
                 }
 
             }
+            public override bool SupportBatch => true;
+            public override void AddParameters(in BatchState batch, object? args)
+            {
+                var cmd = batch.Command;
+                var typed = Cast(args, static () => new { A = default(int), B = default(int), C = default(int) }); // expected shape
+                var ps = cmd.Parameters;
+                global::System.Data.Common.DbParameter p;
+                global::System.Data.Common.DbCommand? paramFactory = null;
+                var sql = cmd.CommandText;
+                var commandType = cmd.CommandType;
+                if (Include(sql, commandType, "A"))
+                {
+                    p = (paramFactory ??= batch.Connection!.CreateCommand()).CreateParameter();
+                    p.ParameterName = "A";
+                    p.DbType = global::System.Data.DbType.Int32;
+                    p.Direction = global::System.Data.ParameterDirection.Input;
+                    p.Value = AsValue(typed.A);
+                    ps.Add(p);
+
+                }
+
+                if (Include(sql, commandType, "B"))
+                {
+                    p = (paramFactory ??= batch.Connection!.CreateCommand()).CreateParameter();
+                    p.ParameterName = "B";
+                    p.DbType = global::System.Data.DbType.Int32;
+                    p.Direction = global::System.Data.ParameterDirection.Input;
+                    p.Value = AsValue(typed.B);
+                    ps.Add(p);
+
+                }
+
+                if (Include(sql, commandType, "C"))
+                {
+                    p = (paramFactory ??= batch.Connection!.CreateCommand()).CreateParameter();
+                    p.ParameterName = "C";
+                    p.DbType = global::System.Data.DbType.Int32;
+                    p.Direction = global::System.Data.ParameterDirection.Input;
+                    p.Value = AsValue(typed.C);
+                    ps.Add(p);
+
+                }
+
+            }
             public override bool CanPrepare => true;
 
         }
-<<<<<<< HEAD
-        public override bool SupportBatch => true;
-        public override void AddParameters(in BatchState batch, object? args)
-        {
-            var cmd = batch.Command;
-            var typed = Cast(args, static () => new { A = default(int), B = default(int), C = default(int) }); // expected shape
-            var ps = cmd.Parameters;
-            global::System.Data.Common.DbParameter p;
-            global::System.Data.Common.DbCommand? paramFactory = null;
-            var sql = cmd.CommandText;
-            var commandType = cmd.CommandType;
-            if (Include(sql, commandType, "A"))
-            {
-                p = (paramFactory ??= batch.Connection!.CreateCommand()).CreateParameter();
-                p.ParameterName = "A";
-                p.DbType = global::System.Data.DbType.Int32;
-                p.Direction = global::System.Data.ParameterDirection.Input;
-                p.Value = AsValue(typed.A);
-                ps.Add(p);
-
-            }
-
-            if (Include(sql, commandType, "B"))
-            {
-                p = (paramFactory ??= batch.Connection!.CreateCommand()).CreateParameter();
-                p.ParameterName = "B";
-                p.DbType = global::System.Data.DbType.Int32;
-                p.Direction = global::System.Data.ParameterDirection.Input;
-                p.Value = AsValue(typed.B);
-                ps.Add(p);
-
-            }
-
-            if (Include(sql, commandType, "C"))
-            {
-                p = (paramFactory ??= batch.Connection!.CreateCommand()).CreateParameter();
-                p.ParameterName = "C";
-                p.DbType = global::System.Data.DbType.Int32;
-                p.Direction = global::System.Data.ParameterDirection.Input;
-                p.Value = AsValue(typed.C);
-                ps.Add(p);
-
-            }
-
-        }
-        public override bool CanPrepare => true;
-
-    }
-=======
->>>>>>> f3174f7e
 
 
     }
