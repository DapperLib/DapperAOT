--- conflicted
+++ resolved
@@ -113,6 +113,22 @@
                 ps[0].Value = AsValue(typed.B);
 
             }
+            public override bool SupportBatch => true;
+            public override void AddParameters(in BatchState batch, object? args)
+            {
+                var cmd = batch.Command;
+                var typed = Cast(args, static () => new { A = default(int), B = default(int), C = default(int) }); // expected shape
+                var ps = cmd.Parameters;
+                global::System.Data.Common.DbParameter p;
+                global::System.Data.Common.DbCommand? paramFactory = null;
+                p = (paramFactory ??= batch.Connection!.CreateCommand()).CreateParameter();
+                p.ParameterName = "B";
+                p.DbType = global::System.Data.DbType.Int32;
+                p.Direction = global::System.Data.ParameterDirection.Input;
+                p.Value = AsValue(typed.B);
+                ps.Add(p);
+
+            }
             public override bool CanPrepare => true;
 
         }
@@ -123,26 +139,6 @@
             public override bool CanPrepare => true;
 
         }
-<<<<<<< HEAD
-        public override bool SupportBatch => true;
-        public override void AddParameters(in BatchState batch, object? args)
-        {
-            var cmd = batch.Command;
-            var typed = Cast(args, static () => new { A = default(int), B = default(int), C = default(int) }); // expected shape
-            var ps = cmd.Parameters;
-            global::System.Data.Common.DbParameter p;
-            global::System.Data.Common.DbCommand? paramFactory = null;
-            p = (paramFactory ??= batch.Connection!.CreateCommand()).CreateParameter();
-            p.ParameterName = "B";
-            p.DbType = global::System.Data.DbType.Int32;
-            p.Direction = global::System.Data.ParameterDirection.Input;
-            p.Value = AsValue(typed.B);
-            ps.Add(p);
-
-        }
-        public override bool CanPrepare => true;
-=======
->>>>>>> f3174f7e
 
 
     }
