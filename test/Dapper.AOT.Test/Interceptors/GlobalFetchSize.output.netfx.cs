--- conflicted
+++ resolved
@@ -40,8 +40,6 @@
     {
         internal static readonly RowFactory0 Instance = new();
         private RowFactory0() {}
-<<<<<<< HEAD
-=======
         public override object? Tokenize(global::System.Data.Common.DbDataReader reader, global::System.Span<int> tokens, int columnOffset)
         {
             for (int i = 0; i < tokens.Length; i++)
@@ -83,7 +81,6 @@
             return result;
 
         }
->>>>>>> ebce0ead
 
     }
 
