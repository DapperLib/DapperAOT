<?xml version="1.0" encoding="utf-8"?>
<configuration>
    <packageSources>
        <clear />
        <add key="nuget" value="https://api.nuget.org/v3/index.json" />
        <!--<add key="myget" value="https://www.myget.org/F/protobuf-net/api/v3/index.json" />-->
        <!--<add key="local" value="c:\Code\NuGet" />-->
    </packageSources>

    <packageSourceMapping>
<<<<<<< HEAD
        <packageSource key="nuget">
            <package pattern="*" />
        </packageSource>
        <!--<packageSource key="myget">
            <package pattern="Dapper" />
            <package pattern="Dapper.StrongName" />
            <package pattern="Dapper.AOT" />
        </packageSource>-->
=======
        <!-- this is useful for testing UsageBenchmark etc -->
        <!--<packageSource key="local">
            <package pattern="Dapper.AOT" />
        </packageSource>-->
        <packageSource key="nuget">
            <package pattern="*" />
        </packageSource>
>>>>>>> f3174f7e
    </packageSourceMapping>
</configuration><|MERGE_RESOLUTION|>--- conflicted
+++ resolved
@@ -8,16 +8,6 @@
     </packageSources>
 
     <packageSourceMapping>
-<<<<<<< HEAD
-        <packageSource key="nuget">
-            <package pattern="*" />
-        </packageSource>
-        <!--<packageSource key="myget">
-            <package pattern="Dapper" />
-            <package pattern="Dapper.StrongName" />
-            <package pattern="Dapper.AOT" />
-        </packageSource>-->
-=======
         <!-- this is useful for testing UsageBenchmark etc -->
         <!--<packageSource key="local">
             <package pattern="Dapper.AOT" />
@@ -25,6 +15,5 @@
         <packageSource key="nuget">
             <package pattern="*" />
         </packageSource>
->>>>>>> f3174f7e
     </packageSourceMapping>
 </configuration>