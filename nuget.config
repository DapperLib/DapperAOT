--- conflicted
+++ resolved
@@ -1,6 +1,5 @@
 <?xml version="1.0" encoding="utf-8"?>
 <configuration>
-<<<<<<< HEAD
     <packageSources>
         <clear />
         <add key="nuget" value="https://api.nuget.org/v3/index.json" />
@@ -14,23 +13,7 @@
         <packageSource key="myget">
             <package pattern="Dapper" />
             <package pattern="Dapper.StrongName" />
+            <package pattern="Dapper.AOT" />
         </packageSource>
     </packageSourceMapping>
-=======
-	<packageSources>
-		<clear />
-		<add key="nuget" value="https://api.nuget.org/v3/index.json" />
-		<add key="myget" value="https://www.myget.org/F/protobuf-net/api/v3/index.json" />
-	</packageSources>
-
-	<packageSourceMapping>
-		<packageSource key="nuget">
-			<package pattern="*" />
-		</packageSource>
-		<packageSource key="myget">
-			<!--<package pattern="Dapper" />-->
-			<package pattern="Dapper.AOT" />
-		</packageSource>
-	</packageSourceMapping>
->>>>>>> 88f7a441
 </configuration>